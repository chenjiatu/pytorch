r"""This file is allowed to initialize CUDA context when imported."""

import functools
import torch
import torch.cuda
from torch.testing._internal.common_utils import TEST_NUMBA
import inspect
import contextlib


TEST_CUDA = torch.cuda.is_available()
TEST_MULTIGPU = TEST_CUDA and torch.cuda.device_count() >= 2
CUDA_DEVICE = torch.device("cuda:0") if TEST_CUDA else None
# note: if ROCm is targeted, TEST_CUDNN is code for TEST_MIOPEN
TEST_CUDNN = TEST_CUDA and torch.backends.cudnn.is_acceptable(torch.tensor(1., device=CUDA_DEVICE))
TEST_CUDNN_VERSION = torch.backends.cudnn.version() if TEST_CUDNN else 0

TEST_MAGMA = TEST_CUDA
if TEST_CUDA:
    torch.ones(1).cuda()  # has_magma shows up after cuda is initialized
    TEST_MAGMA = torch.cuda.has_magma

if TEST_NUMBA:
    import numba.cuda
    TEST_NUMBA_CUDA = numba.cuda.is_available()
else:
    TEST_NUMBA_CUDA = False

# Used below in `initialize_cuda_context_rng` to ensure that CUDA context and
# RNG have been initialized.
__cuda_ctx_rng_initialized = False


# after this call, CUDA context and RNG must have been initialized on each GPU
def initialize_cuda_context_rng():
    global __cuda_ctx_rng_initialized
    assert TEST_CUDA, 'CUDA must be available when calling initialize_cuda_context_rng'
    if not __cuda_ctx_rng_initialized:
        # initialize cuda context and rng for memory tests
        for i in range(torch.cuda.device_count()):
            torch.randn(1, device="cuda:{}".format(i))
        __cuda_ctx_rng_initialized = True


# Test whether hardware TF32 math mode enabled. It is enabled only on:
# - CUDA >= 11
# - arch >= Ampere
def tf32_is_not_fp32():
    if not torch.cuda.is_available() or torch.version.cuda is None:
        return False
    if torch.cuda.get_device_properties(torch.cuda.current_device()).major < 8:
        return False
    if int(torch.version.cuda.split('.')[0]) < 11:
        return False
    return True


@contextlib.contextmanager
def tf32_off():
    old_allow_tf32_matmul = torch.backends.cuda.matmul.allow_tf32
    try:
        torch.backends.cuda.matmul.allow_tf32 = False
        with torch.backends.cudnn.flags(enabled=None, benchmark=None, deterministic=None, allow_tf32=False):
            yield 
    finally:
        torch.backends.cuda.matmul.allow_tf32 = old_allow_tf32_matmul


@contextlib.contextmanager
def tf32_on(self, tf32_precision=1e-5):
    old_allow_tf32_matmul = torch.backends.cuda.matmul.allow_tf32
    old_precison = self.precision
    try:
        torch.backends.cuda.matmul.allow_tf32 = True
        self.precision = tf32_precision
        with torch.backends.cudnn.flags(enabled=None, benchmark=None, deterministic=None, allow_tf32=True):
            yield 
    finally:
        torch.backends.cuda.matmul.allow_tf32 = old_allow_tf32_matmul
        self.precision = old_precison


# This is a wrapper that wraps a test to run this test twice, one with
# allow_tf32=True, another with allow_tf32=False. When running with
# allow_tf32=True, it will use reduced precision as pecified by the
# argument. For example:
#    @dtypes(torch.float32, torch.float64, torch.complex64, torch.complex128)
#    @tf32_on_and_off(0.005)
#    def test_matmul(self, device, dtype):
#        a = ...; b = ...;
#        c = torch.matmul(a, b)
#        self.assertEqual(c, expected)
# In the above example, when testing torch.float32 and torch.complex64 on CUDA
# on a CUDA >= 11 build on an >=Ampere architecture, the matmul will be running at
# TF32 mode and TF32 mode off, and on TF32 mode, the assertEqual will use reduced
# precision to check values.
def tf32_on_and_off(tf32_precision=1e-5):
    def with_tf32_disabled(self, function_call):
        with tf32_off():
            function_call()

    def with_tf32_enabled(self, function_call):
        with tf32_on(self, tf32_precision):
            function_call()

    def wrapper(f):
        nargs = len(inspect.signature(f).parameters)
        if nargs == 2:
            @functools.wraps(f)
            def wrapped(self, device):
                if self.device_type == 'cuda' and tf32_is_not_fp32():
                    with_tf32_disabled(self, lambda: f(self, device))
                    with_tf32_enabled(self, lambda: f(self, device))
                else:
                    f(self, device)
        else:
            assert nargs == 3, "this decorator only support function with signature (self, device) or (self, device, dtype)"

            @functools.wraps(f)
            def wrapped(self, device, dtype):
                if self.device_type == 'cuda' and dtype in {torch.float32, torch.complex64} and tf32_is_not_fp32():
                    with_tf32_disabled(self, lambda: f(self, device, dtype))
                    with_tf32_enabled(self, lambda: f(self, device, dtype))
                else:
                    f(self, device, dtype)

        return wrapped
    return wrapper

<<<<<<< HEAD

# This is a wrapper that wraps a test to run it with TF32 turned off.
# This wrapper is designed to be used when a test uses matmul or convolutions
# but the purpose of that test is not testing matmul or convolutions.
# Disabling TF32 will enforce torch.float tensors to be always computed
# at full precision.
def with_tf32_off(f):
    @functools.wraps(f)
    def wrapped(*args, **kwargs):
        with tf32_off():
            return f(*args, **kwargs)

    return wrapped
=======
def _get_torch_cuda_version():
    if torch.version.cuda is None:
        return [0, 0]
    cuda_version = str(torch.version.cuda)
    return [int(x) for x in cuda_version.split(".")]
>>>>>>> dfb8f2d5
<|MERGE_RESOLUTION|>--- conflicted
+++ resolved
@@ -127,7 +127,6 @@
         return wrapped
     return wrapper
 
-<<<<<<< HEAD
 
 # This is a wrapper that wraps a test to run it with TF32 turned off.
 # This wrapper is designed to be used when a test uses matmul or convolutions
@@ -141,10 +140,10 @@
             return f(*args, **kwargs)
 
     return wrapped
-=======
+
+
 def _get_torch_cuda_version():
     if torch.version.cuda is None:
         return [0, 0]
     cuda_version = str(torch.version.cuda)
-    return [int(x) for x in cuda_version.split(".")]
->>>>>>> dfb8f2d5
+    return [int(x) for x in cuda_version.split(".")]