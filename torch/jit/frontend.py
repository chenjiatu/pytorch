import torch
import sys
import ast
import inspect
import string
from textwrap import dedent
from torch._C._jit_tree_views import (
    ClassDef, Ident, Stmt, Decl, Def, Var,
    EmptyTypeAnnotation, Param, ExprStmt, Assign,
    Delete, Return, Raise, Assert, AugAssign, While,
    For, If, Pass, Break, Continue, Apply, Dots, Select,
    TrueLiteral, FalseLiteral, NoneLiteral, Starred,
    ListLiteral, TupleLiteral, DictLiteral, Const,
    StringLiteral, ListComp, Attribute, BinOp, UnaryOp,
    SliceExpr, Subscript, TernaryIf, With, WithItem, Property,
)
from torch._utils_internal import get_source_lines_and_file

from torch._jit_internal import SourceContext, should_drop, is_static_fn
import torch.jit.annotations

# Borrowed from cPython implementation
# https://github.com/python/cpython/blob/561612d8456cfab5672c9b445521113b847bd6b3/Lib/textwrap.py#L411#

_reserved_prefix = '__jit'
_reserved_names = {'print'}
_identifier_chars = set(string.ascii_lowercase + string.ascii_uppercase + string.digits)


def is_reserved_name(name):
    return name.startswith(_reserved_prefix) or name in _reserved_names


pretty_node_names = {
    ast.FunctionDef: "function definitions",
    ast.For: "for loops",
    ast.Delete: "del statements",
    ast.ClassDef: "class definitions",
    ast.With: "with statements",
    ast.Raise: "raise statements",
    ast.Assert: "assertions",
    ast.Import: "import statements",
    ast.ImportFrom: "import statements",
    ast.Global: "global variables",
    ast.Break: "break statements",
    ast.Continue: "continue statements",
}

node_start_tokens = {
    ast.FunctionDef: "def",
    ast.For: "for",
    ast.Delete: "del",
    ast.ClassDef: "class",
    ast.With: "with",
    ast.Raise: "raise",
    ast.Assert: "assert",
    ast.Import: "import",
    ast.ImportFrom: "from",
    ast.Global: "global",
    ast.Break: "break",
    ast.Continue: "continue",
}

pretty_node_names.update({
    ast.AsyncFunctionDef: "async function definitions",
    ast.AsyncFor: "async for loops",
    ast.AsyncWith: "async with statements",
    ast.Try: "try blocks",
    ast.Nonlocal: "nonlocal variables",
})

node_start_tokens.update({
    ast.AsyncFunctionDef: "async def",
    ast.AsyncFor: "async for",
    ast.AsyncWith: "async with",
    ast.Try: "try",
    ast.Nonlocal: "nonlocal",
})

if sys.version_info >= (3, 6):
    pretty_node_names.update({
        ast.AnnAssign: "annotated assignments",
    })
    # NB: no specific token for AnnAssign


class FrontendError(Exception):
    def __init__(self, source_range, msg):
        self.source_range = source_range
        self.msg = msg

        # This has to be instantiated here so the ErrorReport is accurate to the
        # call stack when the FrontendError was raised
        self.error_report = torch._C.ErrorReport(self.source_range)

    def __str__(self):
        return self.msg + self.error_report.what().lstrip()


class NotSupportedError(FrontendError):
    pass


class UnsupportedNodeError(NotSupportedError):
    def __init__(self, ctx, offending_node, reason=''):
        # If we don't have a specific token, we default to length of 1
        node_type = type(offending_node)
        range_len = len(node_start_tokens.get(node_type, ' '))
        source_range = ctx.make_range(offending_node.lineno,
                                      offending_node.col_offset,
                                      offending_node.col_offset + range_len)
        feature_name = pretty_node_names.get(node_type, node_type.__name__)
        msg = "{} {}aren't supported".format(feature_name, reason + ' ' if reason else '')
        super(UnsupportedNodeError, self).__init__(source_range, msg)


class FrontendTypeError(FrontendError):
    pass


def build_withitems(ctx, items):
    items = [build_withitem(ctx, i) for i in items]
    return list(items)


def build_stmts(ctx, stmts):
    stmts = [build_stmt(ctx, s) for s in stmts]
    return list(filter(None, stmts))


def get_class_properties(cls, self_name):
    """
    Get a list of Property objects representing the properties of a class.

    Arguments:
        cls:  The class to get properties of.
        self_name: The name of the class that the properties should belong to.
    Returns:
        A list of Property objects corresponding to the properties of cls. Property
        here refers to the subclass of TreeView.
    """
    props = inspect.getmembers(
        cls, predicate=lambda m: isinstance(m, property))
    # Any property that should not compiled must be in this list on the Module.
    ignored_properties = getattr(cls, "__ignored_properties__", [])

    # Create Property TreeView objects from inspected property objects.
    properties = []
    for prop in props:
        if prop[0] not in ignored_properties:
            getter = get_jit_def(prop[1].fget, f"__{prop[0]}_getter", self_name=self_name)
            setter = get_jit_def(prop[1].fset, f"__{prop[0]}_setter", self_name=self_name) if prop[1].fset else None
            properties.append(Property(getter.range(), Ident(getter.range(), prop[0]), getter, setter))

    return properties


def get_jit_class_def(cls, self_name):
    # Get defs for each method within the current class independently
    # TODO: proper overriding analysis when implementing class inheritance
    methods = inspect.getmembers(
        cls,
        predicate=lambda m: (inspect.ismethod(m) or inspect.isfunction(m))
        and not is_static_fn(cls, m.__name__)
        and m.__name__ in cls.__dict__
    )
    methods = [get_jit_def(method[1],
                           method[0],
                           self_name=self_name) for method in methods]

    properties = get_class_properties(cls, self_name)

    sourcelines, file_lineno, filename = get_source_lines_and_file(cls, torch._C.ErrorReport.call_stack())
    source = ''.join(sourcelines)
    dedent_src = dedent(source)
    py_ast = ast.parse(source)
    leading_whitespace_len = len(source.split('\n', 1)[0]) - len(dedent_src.split('\n', 1)[0])
    ctx = SourceContext(source, filename, file_lineno, leading_whitespace_len, False)
    return build_class_def(ctx, py_ast.body[0], methods, properties, self_name)

def check_and_indent_multiline_strings(sourcelines):
    indices = [index for index, source in enumerate(sourcelines) if '\"\"\"' in source]
    for i in range(0, len(indices), 2):
        start = indices[i]
<<<<<<< HEAD
        end = indices[i + 1]
        leading_space = len(sourcelines[start]) - len(sourcelines[start].lstrip())
        for lines in range(start + 1, end + 1):
=======
        end = indices[i+1]
        leading_space = len(sourcelines[start]) - len(sourcelines[start].lstrip())
        for lines in range(start+1, end+1):
>>>>>>> dcaadd12
            sourcelines[lines] = ' ' * leading_space + sourcelines[lines]
    return sourcelines


def get_jit_def(fn, def_name, self_name=None):
    """
    Build a JIT AST (TreeView) from the given function.

    Arguments:
        fn: A function object to compile
        def_name: The name to give to the resulting AST object. This is not
            always the same as `fn.__name__`, for example:
                def _forward(self):
                    ...
                forward = _forward
            In this case, the `__name__` attribute of the function object is "_forward",
            but we want the result AST to have the name "forward".
        self_name: If this function is a method, what the type name of `self` is.
    """
    sourcelines, file_lineno, filename = get_source_lines_and_file(fn, torch._C.ErrorReport.call_stack())
    sourcelines = check_and_indent_multiline_strings(sourcelines)
    source = ''.join(sourcelines)
    dedent_src = dedent(source)
    py_ast = ast.parse(dedent_src)
    if len(py_ast.body) != 1 or not isinstance(py_ast.body[0], ast.FunctionDef):
        raise RuntimeError("Expected a single top-level function")
    leading_whitespace_len = len(source.split('\n', 1)[0]) - len(dedent_src.split('\n', 1)[0])
    type_line = torch.jit.annotations.get_type_line(source)
    ctx = SourceContext(source, filename, file_lineno, leading_whitespace_len, True)
    fn_def = py_ast.body[0]

    # Swap out the function signature and body if it is unused
    if should_drop(fn):
        unused_fn_def = ast.parse("def unused_fn(self: Any):\n\traise RuntimeError(\"Cannot call @unused methods\")")
        if len(unused_fn_def.body) != 1 or not isinstance(unused_fn_def.body[0], ast.FunctionDef):
            raise RuntimeError("Expected a single top-level function")
        unused_def = unused_fn_def.body[0]
        fn_def.body = unused_def.body
        # kwarg/vararg not supported by `build_def`
        fn_def.args.kwarg = fn_def.args.vararg = None
        for arg in fn_def.args.args + fn_def.args.kwonlyargs:
            # Replace potentially unsupported type annotations by "Any"
            arg.annotation = unused_def.args.args[0].annotation

    return build_def(ctx, fn_def, type_line, def_name, self_name=self_name)


class Builder(object):
    def __call__(self, ctx, node):
        method = getattr(self, 'build_' + node.__class__.__name__, None)
        if method is None:
            raise UnsupportedNodeError(ctx, node)
        return method(ctx, node)


def build_class_def(ctx, py_def, methods, properties, self_name):
    r = ctx.make_range(py_def.lineno, py_def.col_offset,
                       py_def.col_offset + len("class"))
    return ClassDef(Ident(r, self_name), [Stmt(method) for method in methods], properties)


def build_def(ctx, py_def, type_line, def_name, self_name=None):
    body = py_def.body
    r = ctx.make_range(py_def.lineno + len(py_def.decorator_list),
                       py_def.col_offset,
                       py_def.col_offset + len("def"))
    param_list = build_param_list(ctx, py_def.args, self_name)
    return_type = None
    if getattr(py_def, 'returns', None) is not None:
        return_type = build_expr(ctx, py_def.returns)
    decl = Decl(r, param_list, return_type)
    is_method = self_name is not None
    if type_line is not None:
        type_comment_decl = torch._C.parse_type_comment(type_line)
        decl = torch._C.merge_type_from_type_comment(decl, type_comment_decl, is_method)

    return Def(Ident(r, def_name),
               decl,
               build_stmts(ctx, body))


_vararg_kwarg_err = ("Compiled functions can't take variable number of arguments "
                     "or use keyword-only arguments with defaults")


def build_param_list(ctx, py_args, self_name):
    if py_args.kwarg is not None:
        expr = py_args.kwarg
        ctx_range = ctx.make_range(expr.lineno, expr.col_offset - 1, expr.col_offset + len(expr.arg))
        raise NotSupportedError(ctx_range, _vararg_kwarg_err)
    if py_args.vararg is not None:
        expr = py_args.vararg
        ctx_range = ctx.make_range(expr.lineno, expr.col_offset - 1, expr.col_offset + len(expr.arg))
        raise NotSupportedError(ctx_range, _vararg_kwarg_err)
    if len(py_args.kw_defaults) > 0:
        # kw_defaults is a list of the values for the kwargs (which default to None),
        # so they don't actually have line numbers.
        for arg in py_args.kw_defaults:
            if arg is not None:
                ctx_range = build_expr(ctx, arg).range()
                raise NotSupportedError(ctx_range, _vararg_kwarg_err)
    result = [build_param(ctx, arg, self_name, False) for arg in py_args.args]
    result += [build_param(ctx, arg, self_name, True) for arg in py_args.kwonlyargs]
    return result


def build_param(ctx, py_arg, self_name, kwarg_only):
    # NB: In Python3 py_arg is a pair of (str arg, expr? annotation)
    name = py_arg.arg
    r = ctx.make_range(py_arg.lineno, py_arg.col_offset, py_arg.col_offset + len(name))
    if getattr(py_arg, 'annotation', None) is not None:
        annotation_expr = build_expr(ctx, py_arg.annotation)
    elif self_name is not None and name == 'self':
        annotation_expr = Var(Ident(r, self_name))
    else:
        annotation_expr = EmptyTypeAnnotation(r)
    return Param(annotation_expr, Ident(r, name), kwarg_only)


def get_default_args(fn):
    if fn is None:
        return {}

    signature = inspect.signature(fn)
    return {
        k: v.default
        for k, v in signature.parameters.items()
        if v.default is not inspect.Parameter.empty
    }


class WithItemBuilder(Builder):
    @staticmethod
    def build_withitem(ctx, item):
        lineno = item.context_expr.lineno
        start = item.context_expr.col_offset
        end = start + len(pretty_node_names[ast.With])
        op_vars = item.optional_vars
        r = ctx.make_range(lineno, start, end)

        return WithItem(r, build_expr(ctx, item.context_expr), build_expr(ctx, op_vars) if op_vars else None)


class StmtBuilder(Builder):
    augassign_map = {
        ast.Add: '+',
        ast.Sub: '-',
        ast.Mult: '*',
        ast.Div: '/',
        ast.Mod: '%',
    }

    @staticmethod
    def build_Expr(ctx, stmt):
        value = stmt.value
        if value.__class__.__name__ == 'Str':
            # If a statement is a string literal expression,
            # then it is a docstring. Just ignore it.
            return None
        else:
            return ExprStmt(build_expr(ctx, value))

    @staticmethod
    def build_Assign(ctx, stmt):
        rhs = build_expr(ctx, stmt.value)
        lhs = list(map(lambda x: build_expr(ctx, x), stmt.targets))
        return Assign(lhs, rhs)

    @staticmethod
    def build_AnnAssign(ctx, stmt):
        if stmt.value is None:
            raise UnsupportedNodeError(ctx, stmt, reason='without assigned value')
        rhs = build_expr(ctx, stmt.value)
        lhs = build_expr(ctx, stmt.target)
        the_type = build_expr(ctx, stmt.annotation)
        return Assign([lhs], rhs, the_type)

    @staticmethod
    def build_Delete(ctx, stmt):
        if len(stmt.targets) > 1:
            source_range = ctx.make_range(stmt.lineno, stmt.col_offset,
                                          stmt.col_offset + len("del"))
            raise NotSupportedError(
                source_range, 'del with more than one operand is not supported')
        return Delete(build_expr(ctx, stmt.targets[0]))

    @staticmethod
    def build_Return(ctx, stmt):
        r = ctx.make_range(stmt.lineno, stmt.col_offset, stmt.col_offset + len("return"))
        return Return(r, None if stmt.value is None else build_expr(ctx, stmt.value))

    @staticmethod
    def build_Raise(ctx, stmt):
        r = ctx.make_range(stmt.lineno, stmt.col_offset, stmt.col_offset + len("raise"))
        expr = build_expr(ctx, stmt.exc)
        return Raise(r, expr)

    @staticmethod
    def build_Assert(ctx, stmt):
        r = ctx.make_range(stmt.lineno, stmt.col_offset, stmt.col_offset + len("assert"))
        test = build_expr(ctx, stmt.test)
        msg = build_expr(ctx, stmt.msg) if stmt.msg is not None else None
        return Assert(r, test, msg)

    @staticmethod
    def build_AugAssign(ctx, stmt):
        lhs = build_expr(ctx, stmt.target)
        rhs = build_expr(ctx, stmt.value)
        op = type(stmt.op)
        if op in StmtBuilder.augassign_map:
            op_token = StmtBuilder.augassign_map[op]
        else:
            raise NotSupportedError(
                find_before(ctx, rhs.range().start, '=', offsets=(-1, 0)),
                "unsupported kind of augumented assignment: " + op.__name__)
        return AugAssign(lhs, op_token, rhs)

    @staticmethod
    def build_While(ctx, stmt):
        if stmt.orelse:
            # TODO: try to recover the location of else:? Python doesn't give us useful
            # annotations in this case
            raise NotSupportedError(None, "else branches of while loops aren't supported")
        r = ctx.make_range(stmt.lineno, stmt.col_offset, stmt.col_offset + len("while"))
        return While(r, build_expr(ctx, stmt.test),
                     build_stmts(ctx, stmt.body))

    @staticmethod
    def build_For(ctx, stmt):
        r = ctx.make_range(stmt.lineno, stmt.col_offset, stmt.col_offset + len("for"))
        return For(
            r, [build_expr(ctx, stmt.target)],
            [build_expr(ctx, stmt.iter)], build_stmts(ctx, stmt.body))

    @staticmethod
    def build_If(ctx, stmt):
        r = ctx.make_range(stmt.lineno, stmt.col_offset, stmt.col_offset + len("if"))
        return If(r, build_expr(ctx, stmt.test),
                  build_stmts(ctx, stmt.body),
                  build_stmts(ctx, stmt.orelse))

    @staticmethod
    def build_Print(ctx, stmt):
        r = ctx.make_range(stmt.lineno, stmt.col_offset, stmt.col_offset + len("print"))
        if stmt.dest:
            raise NotSupportedError(r, "print statements with non-default destinations aren't supported")
        args = [build_expr(ctx, val) for val in stmt.values]
        return ExprStmt(Apply(Var(Ident(r, "print")), args, []))

    @staticmethod
    def build_Pass(ctx, stmt):
        r = ctx.make_range(stmt.lineno, stmt.col_offset, stmt.col_offset + len("pass"))
        return Pass(r)

    @staticmethod
    def build_Break(ctx, stmt):
        r = ctx.make_range(stmt.lineno, stmt.col_offset, stmt.col_offset + len("break"))
        return Break(r)

    @staticmethod
    def build_Continue(ctx, stmt):
        r = ctx.make_range(stmt.lineno, stmt.col_offset, stmt.col_offset + len("continue"))
        return Continue(r)

    @staticmethod
    def build_With(ctx, stmt):
        r = ctx.make_range(stmt.lineno, stmt.col_offset, stmt.col_offset + len("with"))
        return With(r, build_withitems(ctx, stmt.items), build_stmts(ctx, stmt.body))

class ExprBuilder(Builder):
    binop_map = {
        ast.Add: '+',
        ast.Sub: '-',
        ast.Mult: '*',
        ast.Div: '/',
        ast.Pow: '**',
        ast.Mod: '%',
        ast.FloorDiv: '//',
        ast.BitAnd: '&',
        ast.BitXor: '^',
        ast.BitOr: '|',
        ast.LShift: '<<',
        ast.RShift: '>>',
    }

    binop_map[ast.MatMult] = '@'

    unop_map = {
        ast.Not: 'not',
        ast.USub: '-',
        ast.Invert: '~',
    }

    boolop_map = {
        ast.And: 'and',
        ast.Or: 'or',
    }

    cmpop_map = {
        ast.Eq: '==',
        ast.NotEq: '!=',
        ast.LtE: '<=',
        ast.Lt: '<',
        ast.GtE: '>=',
        ast.Gt: '>',
        ast.Is: 'is',
        ast.IsNot: 'is not',
        ast.In: 'in',
        ast.NotIn: 'not in',
    }

    @staticmethod
    def build_Attribute(ctx, expr):
        base = build_expr(ctx, expr.value)
        # expr.attr is just a string, so it's not annotated in any way, so we have
        # to build the range manually
        source = ctx.source.encode('utf-8')

        def get_char(index):
            return chr(source[index])

        start_pos = base.range().end + 1
        while get_char(start_pos) in string.whitespace:  # Skip whitespace
            start_pos += 1
        end_pos = start_pos + len(expr.attr)
        name_range = ctx.make_raw_range(start_pos, end_pos)
        return Select(base, Ident(name_range, expr.attr))

    @staticmethod
    def build_Call(ctx, expr):
        func = build_expr(ctx, expr.func)
        args = [build_expr(ctx, py_arg) for py_arg in expr.args]
        if hasattr(expr, 'starargs') and expr.starargs:
            stararg_expr = build_expr(ctx, expr.starargs)
            args += [Starred(stararg_expr.range(), stararg_expr)]
        kwargs = []
        for kw in expr.keywords:
            kw_expr = build_expr(ctx, kw.value)
            # XXX: we could do a better job at figuring out the range for the name here
            if not kw.arg:
                raise NotSupportedError(kw_expr.range(), 'keyword-arg expansion is not supported')
            kwargs.append(Attribute(Ident(kw_expr.range(), kw.arg), kw_expr))
        return Apply(func, args, kwargs)

    @staticmethod
    def build_Ellipsis(ctx, expr):
        r = ctx.make_range(expr.lineno, expr.col_offset, expr.col_offset + 3)  # len("...") == 3
        return Dots(r)

    @staticmethod
    def build_Name(ctx, expr):
        r = ctx.make_range(expr.lineno, expr.col_offset, expr.col_offset + len(expr.id))
        if expr.id.startswith(_reserved_prefix):
            raise NotSupportedError(r, "names of variables used in JIT-ed functions "
                                       "can't start with " + _reserved_prefix)
        if expr.id == "True":
            return TrueLiteral(r)
        elif expr.id == "False":
            return FalseLiteral(r)
        elif expr.id == "None":
            return NoneLiteral(r)
        return Var(Ident(r, expr.id))

    @staticmethod
    def build_NameConstant(ctx, expr):
        r = ctx.make_range(expr.lineno, expr.col_offset, expr.col_offset + len(str(expr.value)))
        if expr.value is True:
            return TrueLiteral(r)
        elif expr.value is False:
            return FalseLiteral(r)
        elif expr.value is None:
            return NoneLiteral(r)
        else:
            raise ValueError("Name constant value unsupported: " + str(expr.value))

    @staticmethod
    def build_BinOp(ctx, expr):
        lhs = build_expr(ctx, expr.left)
        rhs = build_expr(ctx, expr.right)
        op = type(expr.op)

        if op == ast.Div and not ctx.uses_true_division:
            err_range = ctx.make_raw_range(lhs.range().end, rhs.range().start)
            raise FrontendError(err_range, 'Division of ints in TorchScript uses Python 3 true '
                                'division semantics. Please put `from __future__ '
                                'import division` at the top of your file')
        op_token = ExprBuilder.binop_map.get(op)
        if op_token is None:
            err_range = ctx.make_raw_range(lhs.range().end, rhs.range().start)
            raise NotSupportedError(err_range, "unsupported binary operator: " + op.__name__)
        return BinOp(op_token, lhs, rhs)

    @staticmethod
    def build_UnaryOp(ctx, expr):
        sub_expr = build_expr(ctx, expr.operand)
        op = type(expr.op)
        op_token = ExprBuilder.unop_map.get(op)
        if op_token is None:
            raise NotSupportedError(expr.range(), "unsupported unary operator: " + op.__name__)
        r = ctx.make_range(expr.lineno, expr.col_offset, expr.col_offset + len(op_token))
        return UnaryOp(r, op_token, sub_expr)

    @staticmethod
    def build_BoolOp(ctx, expr):
        if len(expr.values) < 2:
            raise AssertionError("expected at least 2 values in BoolOp, but got " + str(len(expr.values)))
        sub_exprs = [build_expr(ctx, sub_expr) for sub_expr in expr.values]
        op = type(expr.op)
        op_token = ExprBuilder.boolop_map.get(op)
        if op_token is None:
            err_range = ctx.make_raw_range(sub_exprs[0].range().end, sub_exprs[1].range().start)
            raise NotSupportedError(err_range, "unsupported boolean operator: " + op.__name__)
        lhs = sub_exprs[0]
        for rhs in sub_exprs[1:]:
            lhs = BinOp(op_token, lhs, rhs)
        return lhs

    @staticmethod
    def build_IfExp(ctx, expr):
        return TernaryIf(build_expr(ctx, expr.test),
                         build_expr(ctx, expr.body),
                         build_expr(ctx, expr.orelse))

    @staticmethod
    def build_Compare(ctx, expr):
        operands = [build_expr(ctx, e) for e in [expr.left] + list(expr.comparators)]
        result = None
        for lhs, op_, rhs in zip(operands, expr.ops, operands[1:]):
            op = type(op_)
            op_token = ExprBuilder.cmpop_map.get(op)
            r = ctx.make_raw_range(lhs.range().end, rhs.range().start)
            if op_token is None:
                raise NotSupportedError(r, "unsupported comparison operator: " + op.__name__)

            if op == ast.NotIn:
                # NB: `not in` is just `not( in )`, so we don't introduce new tree view
                # but just make it a nested call in our tree view structure
                in_expr = BinOp('in', lhs, rhs)
                cmp_expr = UnaryOp(r, 'not', in_expr)
            else:
                cmp_expr = BinOp(op_token, lhs, rhs)

            if result is None:
                result = cmp_expr
            else:
                result = BinOp('and', result, cmp_expr)
        return result

    @staticmethod
    def build_Subscript(ctx, expr):
        def build_SliceExpr(ctx, base, slice_expr):
            lower = build_expr(ctx, slice_expr.lower) if slice_expr.lower is not None else None
            upper = build_expr(ctx, slice_expr.upper) if slice_expr.upper is not None else None
            step = build_expr(ctx, slice_expr.step) if slice_expr.step is not None else None
            return SliceExpr(base.range(), lower, upper, step)

        def build_Index(ctx, base, index_expr):
            if isinstance(index_expr.value, ast.Tuple) or \
                    isinstance(index_expr.value, ast.List):
                raise NotSupportedError(base.range(),
                                        "slicing multiple dimensions with "
                                        "sequences not supported yet")
            return build_expr(ctx, index_expr.value)

        def build_ExtSlice(ctx, base, extslice):
            sub_exprs = []
            for expr in extslice.dims:
                sub_type = type(expr)
                if sub_type is ast.Index:
                    sub_exprs.append(build_Index(ctx, base, expr))
                elif sub_type is ast.Slice:
                    sub_exprs.append(build_SliceExpr(ctx, base, expr))
                elif sub_type is ast.Ellipsis:
                    sub_exprs.append(Dots(base.range()))
                else:
                    raise NotSupportedError(base.range(),
                                            "slicing multiple dimensions with "
                                            "{} not supported".format(sub_type))
            return sub_exprs

        base = build_expr(ctx, expr.value)
        sub_type = type(expr.slice)
        if sub_type is ast.Index:
            if isinstance(expr.slice.value, ast.Tuple):
                # N-dimensional indexing using Tuple: x[(i, j, k)] is equivalent to x[i, j, k]
                # XXX: Indexing using a list is **different**! It triggers advanced indexing.
                indices = []
                for index_expr in expr.slice.value.elts:
                    indices.append(build_expr(ctx, index_expr))
                return Subscript(base, indices)
            else:
                return Subscript(base, [build_expr(ctx, expr.slice.value)])
        elif sub_type is ast.Slice:
            return Subscript(base, [build_SliceExpr(ctx, base, expr.slice)])
        elif sub_type is ast.ExtSlice:
            return Subscript(base, build_ExtSlice(ctx, base, expr.slice))
        else:  # Ellipsis (can only happen in Python 2)
            raise NotSupportedError(base.range(), "ellipsis is not supported")

    @staticmethod
    def build_List(ctx, expr):
        return ListLiteral(ctx.make_range(expr.lineno, expr.col_offset, expr.col_offset + 1),
                           [build_expr(ctx, e) for e in expr.elts])

    @staticmethod
    def build_Tuple(ctx, expr):
        return TupleLiteral(ctx.make_range(expr.lineno, expr.col_offset, expr.col_offset + 1),
                            [build_expr(ctx, e) for e in expr.elts])

    @staticmethod
    def build_Dict(ctx, expr):
        return DictLiteral(ctx.make_range(expr.lineno, expr.col_offset, expr.col_offset + 1),
                           [build_expr(ctx, e) for e in expr.keys], [build_expr(ctx, e) for e in expr.values])

    @staticmethod
    def build_Num(ctx, expr):
        value = str(expr.n)
        r = ctx.make_range(expr.lineno, expr.col_offset, expr.col_offset + len(value))
        return Const(r, value)

    @staticmethod
    def build_Constant(ctx, expr):
        value = expr.value
        if value is None or isinstance(value, bool):
            # NB: this check has to happen before the int check because bool is
            # a subclass of int
            return ExprBuilder.build_NameConstant(ctx, expr)
        if isinstance(value, (int, float)):
            return ExprBuilder.build_Num(ctx, expr)
        elif isinstance(value, str):
            return ExprBuilder.build_Str(ctx, expr)
        elif isinstance(value, type(Ellipsis)):
            return ExprBuilder.build_Ellipsis(ctx, expr)
        else:
            error_range = ctx.make_range(expr.lineno, expr.col_offset, expr.col_offset + len(str(value)))
            raise FrontendError(error_range, "Unknown Constant expression type")

    @staticmethod
    def build_Str(ctx, expr):
        value = str(expr.s)
        r = ctx.make_range(expr.lineno, expr.col_offset, expr.col_offset + 1)
        return StringLiteral(r, value)

    @staticmethod
    def build_JoinedStr(ctx, expr):
        s = ''
        args = []
        for value in expr.values:
            r = ctx.make_range(value.lineno, value.col_offset, value.col_offset + 1)
            if isinstance(value, ast.FormattedValue):
                if value.conversion != -1:
                    raise NotSupportedError(r, 'Don\'t support conversion in JoinedStr')
                if value.format_spec is not None:
                    raise NotSupportedError(r, 'Don\'t support formatting in JoinedStr')
                s += '{}'
                args.append(build_expr(ctx, value.value))
            elif isinstance(value, ast.Str):
                s += value.s
            else:
                raise NotSupportedError(r, 'Unsupported value in JoinedStr')

        r = ctx.make_range(expr.lineno, expr.col_offset, expr.col_offset + 1)
        return Apply(Select(StringLiteral(r, s), Ident(r, 'format')), args, [])

    @staticmethod
    def build_ListComp(ctx, stmt):
        r = ctx.make_range(stmt.lineno, stmt.col_offset, stmt.col_offset)
        if (len(stmt.generators) > 1):
            raise NotSupportedError(r, "multiple comprehension generators not supported yet")

        if (len(stmt.generators[0].ifs) != 0):
            raise NotSupportedError(r, "comprehension ifs not supported yet")

        elt_expr = build_expr(ctx, stmt.elt)
        target_expr = build_expr(ctx, stmt.generators[0].target)

        iter_expr = build_expr(ctx, stmt.generators[0].iter)
        return ListComp(r, elt_expr, target_expr, iter_expr)

    @staticmethod
    def build_Starred(ctx, expr):
        r = ctx.make_range(expr.lineno, expr.col_offset, expr.col_offset + 1)
        return Starred(r, build_expr(ctx, expr.value))

build_expr = ExprBuilder()
build_stmt = StmtBuilder()
build_withitem = WithItemBuilder()

def find_before(ctx, pos, substr, offsets=(0, 0)):
    new_pos = ctx.source[:pos].rindex(substr)
    return ctx.make_raw_range(new_pos + offsets[0], new_pos + len(substr) + offsets[1])<|MERGE_RESOLUTION|>--- conflicted
+++ resolved
@@ -182,15 +182,9 @@
     indices = [index for index, source in enumerate(sourcelines) if '\"\"\"' in source]
     for i in range(0, len(indices), 2):
         start = indices[i]
-<<<<<<< HEAD
         end = indices[i + 1]
         leading_space = len(sourcelines[start]) - len(sourcelines[start].lstrip())
         for lines in range(start + 1, end + 1):
-=======
-        end = indices[i+1]
-        leading_space = len(sourcelines[start]) - len(sourcelines[start].lstrip())
-        for lines in range(start+1, end+1):
->>>>>>> dcaadd12
             sourcelines[lines] = ' ' * leading_space + sourcelines[lines]
     return sourcelines
 
