r"""Functional interface"""
from __future__ import division

import warnings
import math

import torch
from torch._C import _infer_size, _add_docstr
from . import _reduction as _Reduction
from .modules import utils
from .modules.utils import _single, _pair, _triple, _list_with_default
from . import grad  # noqa: F401
from torch import _VF
from .._jit_internal import boolean_dispatch, List, Optional, _overload, Tuple
from ..overrides import has_torch_function, handle_torch_function


Tensor = torch.Tensor

conv1d = _add_docstr(torch.conv1d, r"""
conv1d(input, weight, bias=None, stride=1, padding=0, dilation=1, groups=1) -> Tensor

Applies a 1D convolution over an input signal composed of several input
planes.

See :class:`~torch.nn.Conv1d` for details and output shape.

Note:
    In some circumstances when using the CUDA backend with CuDNN, this operator
    may select a nondeterministic algorithm to increase performance. If this is
    undesirable, you can try to make the operation deterministic (potentially at
    a performance cost) by setting ``torch.backends.cudnn.deterministic =
    True``.
    Please see the notes on :doc:`/notes/randomness` for background.

Args:
    input: input tensor of shape :math:`(\text{minibatch} , \text{in\_channels} , iW)`
    weight: filters of shape :math:`(\text{out\_channels} , \frac{\text{in\_channels}}{\text{groups}} , kW)`
    bias: optional bias of shape :math:`(\text{out\_channels})`. Default: ``None``
    stride: the stride of the convolving kernel. Can be a single number or
      a one-element tuple `(sW,)`. Default: 1
    padding: implicit paddings on both sides of the input. Can be a
      single number or a one-element tuple `(padW,)`. Default: 0
    dilation: the spacing between kernel elements. Can be a single number or
      a one-element tuple `(dW,)`. Default: 1
    groups: split input into groups, :math:`\text{in\_channels}` should be divisible by
      the number of groups. Default: 1

Examples::

    >>> filters = torch.randn(33, 16, 3)
    >>> inputs = torch.randn(20, 16, 50)
    >>> F.conv1d(inputs, filters)
""")

conv2d = _add_docstr(torch.conv2d, r"""
conv2d(input, weight, bias=None, stride=1, padding=0, dilation=1, groups=1) -> Tensor

Applies a 2D convolution over an input image composed of several input
planes.

See :class:`~torch.nn.Conv2d` for details and output shape.

Note:
    In some circumstances when using the CUDA backend with CuDNN, this operator
    may select a nondeterministic algorithm to increase performance. If this is
    undesirable, you can try to make the operation deterministic (potentially at
    a performance cost) by setting ``torch.backends.cudnn.deterministic =
    True``.
    Please see the notes on :doc:`/notes/randomness` for background.


Args:
    input: input tensor of shape :math:`(\text{minibatch} , \text{in\_channels} , iH , iW)`
    weight: filters of shape :math:`(\text{out\_channels} , \frac{\text{in\_channels}}{\text{groups}} , kH , kW)`
    bias: optional bias tensor of shape :math:`(\text{out\_channels})`. Default: ``None``
    stride: the stride of the convolving kernel. Can be a single number or a
      tuple `(sH, sW)`. Default: 1
    padding: implicit paddings on both sides of the input. Can be a
      single number or a tuple `(padH, padW)`. Default: 0
    dilation: the spacing between kernel elements. Can be a single number or
      a tuple `(dH, dW)`. Default: 1
    groups: split input into groups, :math:`\text{in\_channels}` should be divisible by the
      number of groups. Default: 1

Examples::

    >>> # With square kernels and equal stride
    >>> filters = torch.randn(8,4,3,3)
    >>> inputs = torch.randn(1,4,5,5)
    >>> F.conv2d(inputs, filters, padding=1)
""")  # noqa: E501

conv3d = _add_docstr(torch.conv3d, r"""
conv3d(input, weight, bias=None, stride=1, padding=0, dilation=1, groups=1) -> Tensor

Applies a 3D convolution over an input image composed of several input
planes.

See :class:`~torch.nn.Conv3d` for details and output shape.

Note:
    In some circumstances when using the CUDA backend with CuDNN, this operator
    may select a nondeterministic algorithm to increase performance. If this is
    undesirable, you can try to make the operation deterministic (potentially at
    a performance cost) by setting ``torch.backends.cudnn.deterministic =
    True``.
    Please see the notes on :doc:`/notes/randomness` for background.

Args:
    input: input tensor of shape :math:`(\text{minibatch} , \text{in\_channels} , iT , iH , iW)`
    weight: filters of shape :math:`(\text{out\_channels} , \frac{\text{in\_channels}}{\text{groups}} , kT , kH , kW)`
    bias: optional bias tensor of shape :math:`(\text{out\_channels})`. Default: None
    stride: the stride of the convolving kernel. Can be a single number or a
      tuple `(sT, sH, sW)`. Default: 1
    padding: implicit paddings on both sides of the input. Can be a
      single number or a tuple `(padT, padH, padW)`. Default: 0
    dilation: the spacing between kernel elements. Can be a single number or
      a tuple `(dT, dH, dW)`. Default: 1
    groups: split input into groups, :math:`\text{in\_channels}` should be divisible by
      the number of groups. Default: 1

Examples::

    >>> filters = torch.randn(33, 16, 3, 3, 3)
    >>> inputs = torch.randn(20, 16, 50, 10, 20)
    >>> F.conv3d(inputs, filters)
""")  # noqa: E501

conv_transpose1d = _add_docstr(torch.conv_transpose1d, r"""
conv_transpose1d(input, weight, bias=None, stride=1, padding=0, output_padding=0, groups=1, dilation=1) -> Tensor

Applies a 1D transposed convolution operator over an input signal
composed of several input planes, sometimes also called "deconvolution".

See :class:`~torch.nn.ConvTranspose1d` for details and output shape.

Note:
    In some circumstances when using the CUDA backend with CuDNN, this operator
    may select a nondeterministic algorithm to increase performance. If this is
    undesirable, you can try to make the operation deterministic (potentially at
    a performance cost) by setting ``torch.backends.cudnn.deterministic =
    True``.
    Please see the notes on :doc:`/notes/randomness` for background.

Args:
    input: input tensor of shape :math:`(\text{minibatch} , \text{in\_channels} , iW)`
    weight: filters of shape :math:`(\text{in\_channels} , \frac{\text{out\_channels}}{\text{groups}} , kW)`
    bias: optional bias of shape :math:`(\text{out\_channels})`. Default: None
    stride: the stride of the convolving kernel. Can be a single number or a
      tuple ``(sW,)``. Default: 1
    padding: ``dilation * (kernel_size - 1) - padding`` zero-padding will be added to both
      sides of each dimension in the input. Can be a single number or a tuple
      ``(padW,)``. Default: 0
    output_padding: additional size added to one side of each dimension in the
      output shape. Can be a single number or a tuple ``(out_padW)``. Default: 0
    groups: split input into groups, :math:`\text{in\_channels}` should be divisible by the
      number of groups. Default: 1
    dilation: the spacing between kernel elements. Can be a single number or
      a tuple ``(dW,)``. Default: 1

Examples::

    >>> inputs = torch.randn(20, 16, 50)
    >>> weights = torch.randn(16, 33, 5)
    >>> F.conv_transpose1d(inputs, weights)
""")

conv_transpose2d = _add_docstr(torch.conv_transpose2d, r"""
conv_transpose2d(input, weight, bias=None, stride=1, padding=0, output_padding=0, groups=1, dilation=1) -> Tensor

Applies a 2D transposed convolution operator over an input image
composed of several input planes, sometimes also called "deconvolution".

See :class:`~torch.nn.ConvTranspose2d` for details and output shape.

Note:
    In some circumstances when using the CUDA backend with CuDNN, this operator
    may select a nondeterministic algorithm to increase performance. If this is
    undesirable, you can try to make the operation deterministic (potentially at
    a performance cost) by setting ``torch.backends.cudnn.deterministic =
    True``.
    Please see the notes on :doc:`/notes/randomness` for background.

Args:
    input: input tensor of shape :math:`(\text{minibatch} , \text{in\_channels} , iH , iW)`
    weight: filters of shape :math:`(\text{in\_channels} , \frac{\text{out\_channels}}{\text{groups}} , kH , kW)`
    bias: optional bias of shape :math:`(\text{out\_channels})`. Default: None
    stride: the stride of the convolving kernel. Can be a single number or a
      tuple ``(sH, sW)``. Default: 1
    padding: ``dilation * (kernel_size - 1) - padding`` zero-padding will be added to both
      sides of each dimension in the input. Can be a single number or a tuple
      ``(padH, padW)``. Default: 0
    output_padding: additional size added to one side of each dimension in the
      output shape. Can be a single number or a tuple ``(out_padH, out_padW)``.
      Default: 0
    groups: split input into groups, :math:`\text{in\_channels}` should be divisible by the
      number of groups. Default: 1
    dilation: the spacing between kernel elements. Can be a single number or
      a tuple ``(dH, dW)``. Default: 1

Examples::

    >>> # With square kernels and equal stride
    >>> inputs = torch.randn(1, 4, 5, 5)
    >>> weights = torch.randn(4, 8, 3, 3)
    >>> F.conv_transpose2d(inputs, weights, padding=1)
""")  # noqa: E501

conv_transpose3d = _add_docstr(torch.conv_transpose3d, r"""
conv_transpose3d(input, weight, bias=None, stride=1, padding=0, output_padding=0, groups=1, dilation=1) -> Tensor

Applies a 3D transposed convolution operator over an input image
composed of several input planes, sometimes also called "deconvolution"

See :class:`~torch.nn.ConvTranspose3d` for details and output shape.

Note:
    In some circumstances when using the CUDA backend with CuDNN, this operator
    may select a nondeterministic algorithm to increase performance. If this is
    undesirable, you can try to make the operation deterministic (potentially at
    a performance cost) by setting ``torch.backends.cudnn.deterministic =
    True``.
    Please see the notes on :doc:`/notes/randomness` for background.

Args:
    input: input tensor of shape :math:`(\text{minibatch} , \text{in\_channels} , iT , iH , iW)`
    weight: filters of shape :math:`(\text{in\_channels} , \frac{\text{out\_channels}}{\text{groups}} , kT , kH , kW)`
    bias: optional bias of shape :math:`(\text{out\_channels})`. Default: None
    stride: the stride of the convolving kernel. Can be a single number or a
      tuple ``(sT, sH, sW)``. Default: 1
    padding: ``dilation * (kernel_size - 1) - padding`` zero-padding will be added to both
      sides of each dimension in the input. Can be a single number or a tuple
      ``(padT, padH, padW)``. Default: 0
    output_padding: additional size added to one side of each dimension in the
      output shape. Can be a single number or a tuple
      ``(out_padT, out_padH, out_padW)``. Default: 0
    groups: split input into groups, :math:`\text{in\_channels}` should be divisible by the
      number of groups. Default: 1
    dilation: the spacing between kernel elements. Can be a single number or
      a tuple `(dT, dH, dW)`. Default: 1

Examples::

    >>> inputs = torch.randn(20, 16, 50, 10, 20)
    >>> weights = torch.randn(16, 33, 3, 3, 3)
    >>> F.conv_transpose3d(inputs, weights)
""")  # noqa: E501

conv_tbc = _add_docstr(torch.conv_tbc, r"""
Applies a 1-dimensional sequence convolution over an input sequence.
Input and output dimensions are (Time, Batch, Channels) - hence TBC.

Args:
    input: input tensor of shape :math:`(\text{sequence length} \times batch \times \text{in\_channels})`
    weight: filter of shape (:math:`\text{kernel width} \times \text{in\_channels} \times \text{out\_channels}`)
    bias: bias of shape (:math:`\text{out\_channels}`)
    pad: number of timesteps to pad. Default: 0
""")


# Pooling
avg_pool1d = _add_docstr(torch.avg_pool1d, r"""
avg_pool1d(input, kernel_size, stride=None, padding=0, ceil_mode=False, count_include_pad=True) -> Tensor

Applies a 1D average pooling over an input signal composed of several
input planes.

See :class:`~torch.nn.AvgPool1d` for details and output shape.

Args:
    input: input tensor of shape :math:`(\text{minibatch} , \text{in\_channels} , iW)`
    kernel_size: the size of the window. Can be a single number or a
      tuple `(kW,)`
    stride: the stride of the window. Can be a single number or a tuple
      `(sW,)`. Default: :attr:`kernel_size`
    padding: implicit zero paddings on both sides of the input. Can be a
      single number or a tuple `(padW,)`. Default: 0
    ceil_mode: when True, will use `ceil` instead of `floor` to compute the
        output shape. Default: ``False``
    count_include_pad: when True, will include the zero-padding in the
        averaging calculation. Default: ``True``

Examples::

    >>> # pool of square window of size=3, stride=2
    >>> input = torch.tensor([[[1, 2, 3, 4, 5, 6, 7]]], dtype=torch.float32)
    >>> F.avg_pool1d(input, kernel_size=3, stride=2)
    tensor([[[ 2.,  4.,  6.]]])

""")


avg_pool2d = _add_docstr(torch._C._nn.avg_pool2d, r"""
avg_pool2d(input, kernel_size, stride=None, padding=0, ceil_mode=False, count_include_pad=True, divisor_override=None) -> Tensor

Applies 2D average-pooling operation in :math:`kH \times kW` regions by step size
:math:`sH \times sW` steps. The number of output features is equal to the number of
input planes.

See :class:`~torch.nn.AvgPool2d` for details and output shape.

Args:
    input: input tensor :math:`(\text{minibatch} , \text{in\_channels} , iH , iW)`
    kernel_size: size of the pooling region. Can be a single number or a
      tuple `(kH, kW)`
    stride: stride of the pooling operation. Can be a single number or a
      tuple `(sH, sW)`. Default: :attr:`kernel_size`
    padding: implicit zero paddings on both sides of the input. Can be a
      single number or a tuple `(padH, padW)`. Default: 0
    ceil_mode: when True, will use `ceil` instead of `floor` in the formula
        to compute the output shape. Default: ``False``
    count_include_pad: when True, will include the zero-padding in the
        averaging calculation. Default: ``True``
    divisor_override: if specified, it will be used as divisor, otherwise
         size of the pooling region will be used. Default: None
""")

avg_pool3d = _add_docstr(torch._C._nn.avg_pool3d, r"""
avg_pool3d(input, kernel_size, stride=None, padding=0, ceil_mode=False, count_include_pad=True, divisor_override=None) -> Tensor

Applies 3D average-pooling operation in :math:`kT \times kH \times kW` regions by step
size :math:`sT \times sH \times sW` steps. The number of output features is equal to
:math:`\lfloor\frac{\text{input planes}}{sT}\rfloor`.

See :class:`~torch.nn.AvgPool3d` for details and output shape.

Args:
    input: input tensor :math:`(\text{minibatch} , \text{in\_channels} , iT \times iH , iW)`
    kernel_size: size of the pooling region. Can be a single number or a
      tuple `(kT, kH, kW)`
    stride: stride of the pooling operation. Can be a single number or a
      tuple `(sT, sH, sW)`. Default: :attr:`kernel_size`
    padding: implicit zero paddings on both sides of the input. Can be a
      single number or a tuple `(padT, padH, padW)`, Default: 0
    ceil_mode: when True, will use `ceil` instead of `floor` in the formula
        to compute the output shape
    count_include_pad: when True, will include the zero-padding in the
        averaging calculation
    divisor_override: if specified, it will be used as divisor, otherwise
        size of the pooling region will be used. Default: None
""")


def fractional_max_pool2d_with_indices(input, kernel_size, output_size=None,
                                       output_ratio=None, return_indices=False,
                                       _random_samples=None):
    # type: (Tensor, BroadcastingList2[int], Optional[BroadcastingList2[int]], Optional[BroadcastingList2[float]], bool, Optional[Tensor]) -> Tuple[Tensor, Tensor]  # noqa
    r"""Applies 2D fractional max pooling over an input signal composed of several input planes.

    Fractional MaxPooling is described in detail in the paper `Fractional MaxPooling`_ by Ben Graham

    The max-pooling operation is applied in :math:`kH \times kW` regions by a stochastic
    step size determined by the target output size.
    The number of output features is equal to the number of input planes.

    Args:
        kernel_size: the size of the window to take a max over.
                     Can be a single number :math:`k` (for a square kernel of :math:`k \times k`)
                     or a tuple `(kH, kW)`
        output_size: the target output size of the image of the form :math:`oH \times oW`.
                     Can be a tuple `(oH, oW)` or a single number :math:`oH` for a square image :math:`oH \times oH`
        output_ratio: If one wants to have an output size as a ratio of the input size, this option can be given.
                      This has to be a number or tuple in the range (0, 1)
        return_indices: if ``True``, will return the indices along with the outputs.
                        Useful to pass to :func:`~torch.nn.functional.max_unpool2d`.

    Examples::
        >>> input = torch.randn(20, 16, 50, 32)
        >>> # pool of square window of size=3, and target output size 13x12
        >>> F.fractional_max_pool2d(input, 3, output_size=(13, 12))
        >>> # pool of square window and target output size being half of input image size
        >>> F.fractional_max_pool2d(input, 3, output_ratio=(0.5, 0.5))

    .. _Fractional MaxPooling:
        http://arxiv.org/abs/1412.6071
    """
    if not torch.jit.is_scripting():
        if type(input) is not Tensor and has_torch_function((input,)):
            return handle_torch_function(
                fractional_max_pool2d_with_indices, (input,), input, kernel_size,
                output_size=output_size, output_ratio=output_ratio,
                return_indices=return_indices, _random_samples=_random_samples)
    if output_size is None and output_ratio is None:
        raise ValueError("fractional_max_pool2d requires specifying either "
                         "an output_size or an output_ratio")
    if output_size is None:
        assert output_ratio is not None
        _output_ratio = _pair(output_ratio)
        output_size = [int(input.size(2) * _output_ratio[0]),
                       int(input.size(3) * _output_ratio[1])]

    if _random_samples is None:
        _random_samples = torch.rand(input.size(0), input.size(1), 2, dtype=input.dtype, device=input.device)
    return torch._C._nn.fractional_max_pool2d(input, kernel_size, output_size, _random_samples)


def _fractional_max_pool2d(input, kernel_size, output_size=None,
                           output_ratio=None, return_indices=False,
                           _random_samples=None):
    # type: (Tensor, BroadcastingList2[int], Optional[BroadcastingList2[int]], Optional[BroadcastingList2[float]], bool, Optional[Tensor]) -> Tensor  # noqa
    if not torch.jit.is_scripting():
        if type(input) is not Tensor and has_torch_function((input,)):
            return handle_torch_function(
                fractional_max_pool2d, (input,), input, kernel_size,
                output_size=output_size, output_ratio=output_ratio,
                return_indices=return_indices, _random_samples=_random_samples)
    return fractional_max_pool2d_with_indices(input, kernel_size, output_size,
                                              output_ratio, return_indices,
                                              _random_samples)[0]

fractional_max_pool2d = boolean_dispatch(
    arg_name='return_indices',
    arg_index=4,
    default=False,
    if_true=fractional_max_pool2d_with_indices,
    if_false=_fractional_max_pool2d,
    module_name=__name__,
    func_name='fractional_max_pool2d')


def fractional_max_pool3d_with_indices(input, kernel_size, output_size=None,
                                       output_ratio=None, return_indices=False,
                                       _random_samples=None):
    # type: (Tensor, BroadcastingList3[int], Optional[BroadcastingList3[int]], Optional[BroadcastingList3[float]], bool, Optional[Tensor]) -> Tuple[Tensor, Tensor]  # noqa
    r"""Applies 3D fractional max pooling over an input signal composed of several input planes.

    Fractional MaxPooling is described in detail in the paper `Fractional MaxPooling`_ by Ben Graham

    The max-pooling operation is applied in :math:`kT \times kH \times kW` regions by a stochastic
    step size determined by the target output size.
    The number of output features is equal to the number of input planes.

    Args:
        kernel_size: the size of the window to take a max over.
                     Can be a single number :math:`k` (for a square kernel of :math:`k \times k \times k`)
                     or a tuple `(kT, kH, kW)`
        output_size: the target output size of the form :math:`oT \times oH \times oW`.
                     Can be a tuple `(oT, oH, oW)` or a single number :math:`oH` for a cubic output
                      :math:`oH \times oH \times oH`
        output_ratio: If one wants to have an output size as a ratio of the input size, this option can be given.
                      This has to be a number or tuple in the range (0, 1)
        return_indices: if ``True``, will return the indices along with the outputs.
                        Useful to pass to :func:`~torch.nn.functional.max_unpool3d`.

    Examples::
        >>> input = torch.randn(20, 16, 50, 32, 16)
        >>> # pool of cubic window of size=3, and target output size 13x12x11
        >>> F.fractional_max_pool3d(input, 3, output_size=(13, 12, 11))
        >>> # pool of cubic window and target output size being half of input size
        >>> F.fractional_max_pool3d(input, 3, output_ratio=(0.5, 0.5, 0.5))

    .. _Fractional MaxPooling:
        http://arxiv.org/abs/1412.6071
    """
    if not torch.jit.is_scripting():
        if type(input) is not Tensor and has_torch_function((input,)):
            return handle_torch_function(
                fractional_max_pool3d_with_indices, (input,), input, kernel_size,
                output_size=output_size, output_ratio=output_ratio,
                return_indices=return_indices, _random_samples=_random_samples)
    if output_size is None and output_ratio is None:
        raise ValueError("fractional_max_pool3d requires specifying either "
                         "an output_size or an output_ratio")
    if output_size is None:
        assert output_ratio is not None
        _output_ratio = _triple(output_ratio)
        output_size = [int(input.size(2) * _output_ratio[0]),
                       int(input.size(3) * _output_ratio[1]),
                       int(input.size(4) * _output_ratio[2])]

    if _random_samples is None:
        _random_samples = torch.rand(input.size(0), input.size(1), 3, dtype=input.dtype, device=input.device)
    return torch._C._nn.fractional_max_pool3d(input, kernel_size, output_size, _random_samples)


def _fractional_max_pool3d(input, kernel_size, output_size=None,
                           output_ratio=None, return_indices=False,
                           _random_samples=None):
    # type: (Tensor, BroadcastingList3[int], Optional[BroadcastingList3[int]], Optional[BroadcastingList3[float]], bool, Optional[Tensor]) -> Tensor  # noqa
    if not torch.jit.is_scripting():
        if type(input) is not Tensor and has_torch_function((input,)):
            return handle_torch_function(
                fractional_max_pool3d, (input,), input, kernel_size,
                output_size=output_size, output_ratio=output_ratio,
                return_indices=return_indices, _random_samples=_random_samples)
    return fractional_max_pool3d_with_indices(input, kernel_size, output_size,
                                              output_ratio, return_indices,
                                              _random_samples)[0]

fractional_max_pool3d = boolean_dispatch(
    arg_name='return_indices',
    arg_index=4,
    default=False,
    if_true=fractional_max_pool3d_with_indices,
    if_false=_fractional_max_pool3d,
    module_name=__name__,
    func_name='fractional_max_pool3d')


def max_pool1d_with_indices(input, kernel_size, stride=None, padding=0,
                            dilation=1, ceil_mode=False, return_indices=False):
    # type: (Tensor, BroadcastingList1[int], Optional[BroadcastingList1[int]], BroadcastingList1[int], BroadcastingList1[int], bool, bool) -> Tuple[Tensor, Tensor]  # noqa
    r"""Applies a 1D max pooling over an input signal composed of several input
    planes.

    See :class:`~torch.nn.MaxPool1d` for details.
    """
    if not torch.jit.is_scripting():
        if type(input) is not Tensor and has_torch_function((input,)):
            return handle_torch_function(
                max_pool1d_with_indices, (input,), input, kernel_size,
                stride=stride, padding=padding, dilation=dilation, ceil_mode=ceil_mode,
                return_indices=return_indices)
    if stride is None:
        stride = torch.jit.annotate(List[int], [])
    return torch.max_pool1d_with_indices(
        input, kernel_size, stride, padding, dilation, ceil_mode)


def _max_pool1d(input, kernel_size, stride=None, padding=0, dilation=1,
                ceil_mode=False, return_indices=False):
    # type: (Tensor, BroadcastingList1[int], Optional[BroadcastingList1[int]], BroadcastingList1[int], BroadcastingList1[int], bool, bool) -> Tensor  # noqa
    if not torch.jit.is_scripting():
        if type(input) is not Tensor and has_torch_function((input,)):
            return handle_torch_function(
                max_pool1d, (input,), input, kernel_size,
                stride=stride, padding=padding, dilation=dilation, ceil_mode=ceil_mode,
                return_indices=return_indices)
    if stride is None:
        stride = torch.jit.annotate(List[int], [])
    return torch.max_pool1d(
        input, kernel_size, stride, padding, dilation, ceil_mode)

max_pool1d = boolean_dispatch(
    arg_name='return_indices',
    arg_index=6,
    default=False,
    if_true=max_pool1d_with_indices,
    if_false=_max_pool1d,
    module_name=__name__,
    func_name='max_pool1d')


def max_pool2d_with_indices(input, kernel_size, stride=None, padding=0, dilation=1,
                            ceil_mode=False, return_indices=False):
    # type: (Tensor, BroadcastingList2[int], Optional[BroadcastingList2[int]], BroadcastingList2[int], BroadcastingList2[int], bool, bool) -> Tuple[Tensor, Tensor]  # noqa
    r"""Applies a 2D max pooling over an input signal composed of several input
    planes.

    See :class:`~torch.nn.MaxPool2d` for details.
    """
    if not torch.jit.is_scripting():
        if type(input) is not Tensor and has_torch_function((input,)):
            return handle_torch_function(
                max_pool2d_with_indices, (input,), input, kernel_size,
                stride=stride, padding=padding, dilation=dilation, ceil_mode=ceil_mode,
                return_indices=return_indices)
    if stride is None:
        stride = torch.jit.annotate(List[int], [])
    return torch._C._nn.max_pool2d_with_indices(input, kernel_size, stride, padding, dilation, ceil_mode)


def _max_pool2d(input, kernel_size, stride=None, padding=0, dilation=1,
                ceil_mode=False, return_indices=False):
    # type: (Tensor, BroadcastingList2[int], Optional[BroadcastingList2[int]], BroadcastingList2[int], BroadcastingList2[int], bool, bool) -> Tensor  # noqa
    if not torch.jit.is_scripting():
        if type(input) is not Tensor and has_torch_function((input,)):
            return handle_torch_function(
                max_pool2d, (input,), input, kernel_size,
                stride=stride, padding=padding, dilation=dilation, ceil_mode=ceil_mode,
                return_indices=return_indices)
    if stride is None:
        stride = torch.jit.annotate(List[int], [])
    return torch.max_pool2d(
        input, kernel_size, stride, padding, dilation, ceil_mode)

max_pool2d = boolean_dispatch(
    arg_name='return_indices',
    arg_index=6,
    default=False,
    if_true=max_pool2d_with_indices,
    if_false=_max_pool2d,
    module_name=__name__,
    func_name='max_pool2d')


def max_pool3d_with_indices(input, kernel_size, stride=None, padding=0,
                            dilation=1, ceil_mode=False, return_indices=False):
    # type: (Tensor, BroadcastingList3[int], Optional[BroadcastingList3[int]], BroadcastingList3[int], BroadcastingList3[int], bool, bool) -> Tuple[Tensor, Tensor]  # noqa
    r"""Applies a 3D max pooling over an input signal composed of several input
    planes.

    See :class:`~torch.nn.MaxPool3d` for details.
    """
    if not torch.jit.is_scripting():
        if type(input) is not Tensor and has_torch_function((input,)):
            return handle_torch_function(
                max_pool3d_with_indices, (input,), input, kernel_size,
                stride=stride, padding=padding, dilation=dilation, ceil_mode=ceil_mode,
                return_indices=return_indices)
    if stride is None:
        stride = torch.jit.annotate(List[int], [])
    return torch._C._nn.max_pool3d_with_indices(
        input, kernel_size, stride, padding, dilation, ceil_mode)


def _max_pool3d(input, kernel_size, stride=None, padding=0, dilation=1,
                ceil_mode=False, return_indices=False):
    # type: (Tensor, BroadcastingList3[int], Optional[BroadcastingList3[int]], BroadcastingList3[int], BroadcastingList3[int], bool, bool) -> Tensor  # noqa
    if not torch.jit.is_scripting():
        if type(input) is not Tensor and has_torch_function((input,)):
            return handle_torch_function(
                max_pool3d, (input,), input, kernel_size, stride=stride, padding=padding,
                dilation=dilation, ceil_mode=ceil_mode, return_indices=return_indices)
    if stride is None:
        stride = torch.jit.annotate(List[int], [])
    return torch.max_pool3d(
        input, kernel_size, stride, padding, dilation, ceil_mode)

max_pool3d = boolean_dispatch(
    arg_name='return_indices',
    arg_index=6,
    default=False,
    if_true=max_pool3d_with_indices,
    if_false=_max_pool3d,
    module_name=__name__,
    func_name='max_pool3d')


def _unpool_output_size(input, kernel_size, stride, padding, output_size):
    # type: (Tensor, List[int], List[int], List[int], Optional[List[int]]) -> List[int]
    input_size = input.size()
    default_size = torch.jit.annotate(List[int], [])
    for d in range(len(kernel_size)):
        default_size.append((input_size[d + 2] - 1) * stride[d] +
                            kernel_size[d] - 2 * padding[d])
    if output_size is None:
        ret = default_size
    else:
        if len(output_size) == len(kernel_size) + 2:
            output_size = output_size[2:]
        if len(output_size) != len(kernel_size):
            raise ValueError("output_size should be a sequence containing "
                             "{} or {} elements, but it has a length of '{}'"
                             .format(len(kernel_size), len(kernel_size) + 2,
                                     len(output_size)))
        for d in range(len(kernel_size)):
            min_size = default_size[d] - stride[d]
            max_size = default_size[d] + stride[d]
            if not (min_size < output_size[d] < max_size):
                raise ValueError(
                    'invalid output_size "{}" (dim {} must be between {} and {})'
                    .format(output_size, d, min_size, max_size))

        ret = output_size
    return ret


def max_unpool1d(input, indices, kernel_size, stride=None, padding=0,
                 output_size=None):
    # type: (Tensor, Tensor, BroadcastingList1[int], Optional[BroadcastingList1[int]], BroadcastingList1[int], Optional[BroadcastingList1[int]]) -> Tensor  # noqa
    r"""Computes a partial inverse of :class:`MaxPool1d`.

    See :class:`~torch.nn.MaxUnpool1d` for details.
    """
    if not torch.jit.is_scripting():
        if type(input) is not Tensor and has_torch_function((input,)):
            return handle_torch_function(
                max_unpool1d, (input,), input, indices, kernel_size,
                stride=stride, padding=padding, output_size=output_size)
    kernel_size = _single(kernel_size)
    if stride is not None:
        _stride = _single(stride)
    else:
        _stride = kernel_size
    padding = _single(padding)
    output_size = _unpool_output_size(input, kernel_size, _stride, padding,
                                      output_size)
    if isinstance(output_size, list):
        output_size = output_size + [1]
    else:
        output_size = output_size + (1,)
    return torch._C._nn.max_unpool2d(input.unsqueeze(3), indices.unsqueeze(3),
                                     output_size).squeeze(3)


def max_unpool2d(input, indices, kernel_size, stride=None, padding=0,
                 output_size=None):
    # type: (Tensor, Tensor, BroadcastingList2[int], Optional[BroadcastingList2[int]], BroadcastingList2[int], Optional[BroadcastingList2[int]]) -> Tensor  # noqa
    r"""Computes a partial inverse of :class:`MaxPool2d`.

    See :class:`~torch.nn.MaxUnpool2d` for details.
    """
    if not torch.jit.is_scripting():
        if type(input) is not Tensor and has_torch_function((input,)):
            return handle_torch_function(
                max_unpool2d, (input,), input, indices, kernel_size,
                stride=stride, padding=padding, output_size=output_size)
    kernel_size = _pair(kernel_size)
    if stride is not None:
        _stride = _pair(stride)
    else:
        _stride = kernel_size
    padding = _pair(padding)
    output_size = _unpool_output_size(input, kernel_size, _stride, padding,
                                      output_size)
    return torch._C._nn.max_unpool2d(input, indices, output_size)


def max_unpool3d(input, indices, kernel_size, stride=None, padding=0,
                 output_size=None):
    # type: (Tensor, Tensor, BroadcastingList3[int], Optional[BroadcastingList3[int]], BroadcastingList3[int], Optional[BroadcastingList3[int]]) -> Tensor  # noqa
    r"""Computes a partial inverse of :class:`MaxPool3d`.

    See :class:`~torch.nn.MaxUnpool3d` for details.
    """
    if not torch.jit.is_scripting():
        if type(input) is not Tensor and has_torch_function((input,)):
            return handle_torch_function(
                max_unpool3d, (input,), input, indices, kernel_size,
                stride=stride, padding=padding, output_size=output_size)
    kernel_size = _triple(kernel_size)
    if stride is not None:
        _stride = _triple(stride)
    else:
        _stride = kernel_size
    padding = _triple(padding)
    output_size = _unpool_output_size(input, kernel_size, _stride, padding,
                                      output_size)
    return torch._C._nn.max_unpool3d(
        input, indices, output_size, _stride, padding)


def lp_pool2d(input, norm_type, kernel_size, stride=None, ceil_mode=False):
    # type: (Tensor, float, int, Optional[BroadcastingList2[int]], bool) -> Tensor
    r"""Applies a 2D power-average pooling over an input signal composed of
    several input planes. If the sum of all inputs to the power of `p` is
    zero, the gradient is set to zero as well.

    See :class:`~torch.nn.LPPool2d` for details.
    """
    if not torch.jit.is_scripting():
        if type(input) is not Tensor and has_torch_function((input,)):
            return handle_torch_function(
                lp_pool2d, (input,), input, norm_type, kernel_size, stride=stride,
                ceil_mode=ceil_mode)
    kw, kh = utils._pair(kernel_size)
    if stride is not None:
        out = avg_pool2d(input.pow(norm_type), kernel_size, stride, 0, ceil_mode)
    else:
        out = avg_pool2d(input.pow(norm_type), kernel_size, padding=0, ceil_mode=ceil_mode)

    return (torch.sign(out) * relu(torch.abs(out))).mul(kw * kh).pow(1. / norm_type)


def lp_pool1d(input, norm_type, kernel_size, stride=None, ceil_mode=False):
    # type: (Tensor, float, int, Optional[BroadcastingList1[int]], bool) -> Tensor
    r"""Applies a 1D power-average pooling over an input signal composed of
    several input planes. If the sum of all inputs to the power of `p` is
    zero, the gradient is set to zero as well.

    See :class:`~torch.nn.LPPool1d` for details.
    """
    if not torch.jit.is_scripting():
        if type(input) is not Tensor and has_torch_function((input,)):
            return handle_torch_function(
                lp_pool1d, (input,), input, norm_type, kernel_size, stride=stride,
                ceil_mode=ceil_mode)
    if stride is not None:
        out = avg_pool1d(input.pow(norm_type), kernel_size, stride, 0, ceil_mode)
    else:
        out = avg_pool1d(input.pow(norm_type), kernel_size, padding=0, ceil_mode=ceil_mode)

    return (torch.sign(out) * relu(torch.abs(out))).mul(kernel_size).pow(1. / norm_type)


def adaptive_max_pool1d_with_indices(input, output_size, return_indices=False):
    # type: (Tensor, BroadcastingList1[int], bool) -> Tuple[Tensor, Tensor]
    r"""Applies a 1D adaptive max pooling over an input signal composed of
    several input planes.

    See :class:`~torch.nn.AdaptiveMaxPool1d` for details and output shape.

    Args:
        output_size: the target output size (single integer)
        return_indices: whether to return pooling indices. Default: ``False``
    """
    if not torch.jit.is_scripting():
        if type(input) is not Tensor and has_torch_function((input,)):
            return handle_torch_function(
                adaptive_max_pool1d_with_indices, (input,), input, output_size,
                return_indices=return_indices)
    return torch.adaptive_max_pool1d(input, output_size)


def _adaptive_max_pool1d(input, output_size, return_indices=False):
    # type: (Tensor, BroadcastingList1[int], bool) -> Tensor
    if not torch.jit.is_scripting():
        if type(input) is not Tensor and has_torch_function((input,)):
            return handle_torch_function(
                adaptive_max_pool1d, (input,), input, output_size,
                return_indices=return_indices)
    return adaptive_max_pool1d_with_indices(input, output_size)[0]

adaptive_max_pool1d = boolean_dispatch(
    arg_name='return_indices',
    arg_index=2,
    default=False,
    if_true=adaptive_max_pool1d_with_indices,
    if_false=_adaptive_max_pool1d,
    module_name=__name__,
    func_name='adaptive_max_pool1d')


def adaptive_max_pool2d_with_indices(input, output_size, return_indices=False):
    # type: (Tensor, BroadcastingList2[int], bool) -> Tuple[Tensor, Tensor]
    r"""Applies a 2D adaptive max pooling over an input signal composed of
    several input planes.

    See :class:`~torch.nn.AdaptiveMaxPool2d` for details and output shape.

    Args:
        output_size: the target output size (single integer or
            double-integer tuple)
        return_indices: whether to return pooling indices. Default: ``False``
    """
    if not torch.jit.is_scripting():
        if type(input) is not Tensor and has_torch_function((input,)):
            return handle_torch_function(
                adaptive_max_pool2d_with_indices, (input,), input, output_size,
                return_indices=return_indices)
    output_size = _list_with_default(output_size, input.size())
    return torch._C._nn.adaptive_max_pool2d(input, output_size)


def _adaptive_max_pool2d(input, output_size, return_indices=False):
    # type: (Tensor, BroadcastingList2[int], bool) -> Tensor
    if not torch.jit.is_scripting():
        if type(input) is not Tensor and has_torch_function((input,)):
            return handle_torch_function(
                adaptive_max_pool2d, (input,), input, output_size,
                return_indices=return_indices)
    return adaptive_max_pool2d_with_indices(input, output_size)[0]

adaptive_max_pool2d = boolean_dispatch(
    arg_name='return_indices',
    arg_index=2,
    default=False,
    if_true=adaptive_max_pool2d_with_indices,
    if_false=_adaptive_max_pool2d,
    module_name=__name__,
    func_name='adaptive_max_pool2d')


def adaptive_max_pool3d_with_indices(input, output_size, return_indices=False):
    # type: (Tensor, BroadcastingList3[int], bool) -> Tuple[Tensor, Tensor]
    r"""Applies a 3D adaptive max pooling over an input signal composed of
    several input planes.

    See :class:`~torch.nn.AdaptiveMaxPool3d` for details and output shape.

    Args:
        output_size: the target output size (single integer or
            triple-integer tuple)
        return_indices: whether to return pooling indices. Default: ``False``
    """
    if not torch.jit.is_scripting():
        if type(input) is not Tensor and has_torch_function((input,)):
            return handle_torch_function(
                adaptive_max_pool3d_with_indices, (input,), input, output_size,
                return_indices=return_indices)
    output_size = _list_with_default(output_size, input.size())
    return torch._C._nn.adaptive_max_pool3d(input, output_size)


def _adaptive_max_pool3d(input, output_size, return_indices=False):
    # type: (Tensor, BroadcastingList3[int], bool) -> Tensor
    if not torch.jit.is_scripting():
        if type(input) is not Tensor and has_torch_function((input,)):
            return handle_torch_function(
                adaptive_max_pool3d, (input,), input, output_size,
                return_indices=return_indices)
    return adaptive_max_pool3d_with_indices(input, output_size)[0]

adaptive_max_pool3d = boolean_dispatch(
    arg_name='return_indices',
    arg_index=2,
    default=False,
    if_true=adaptive_max_pool3d_with_indices,
    if_false=_adaptive_max_pool3d,
    module_name=__name__,
    func_name='adaptive_max_pool3d')


adaptive_avg_pool1d = _add_docstr(torch.adaptive_avg_pool1d, r"""
adaptive_avg_pool1d(input, output_size) -> Tensor

Applies a 1D adaptive average pooling over an input signal composed of
several input planes.

See :class:`~torch.nn.AdaptiveAvgPool1d` for details and output shape.

Args:
    output_size: the target output size (single integer)
""")


def adaptive_avg_pool2d(input, output_size):
    # type: (Tensor, BroadcastingList2[int]) -> Tensor
    r"""
    Applies a 2D adaptive average pooling over an input signal composed of
    several input planes.

    See :class:`~torch.nn.AdaptiveAvgPool2d` for details and output shape.

    Args:
        output_size: the target output size (single integer or
            double-integer tuple)
    """
    if not torch.jit.is_scripting():
        if type(input) is not Tensor and has_torch_function((input,)):
            return handle_torch_function(
                adaptive_avg_pool2d, (input,), input, output_size)
    _output_size = _list_with_default(output_size, input.size())
    return torch._C._nn.adaptive_avg_pool2d(input, _output_size)


def adaptive_avg_pool3d(input, output_size):
    # type: (Tensor, BroadcastingList3[int]) -> Tensor
    r"""
    Applies a 3D adaptive average pooling over an input signal composed of
    several input planes.

    See :class:`~torch.nn.AdaptiveAvgPool3d` for details and output shape.

    Args:
        output_size: the target output size (single integer or
            triple-integer tuple)
    """
    if not torch.jit.is_scripting():
        if type(input) is not Tensor and has_torch_function((input,)):
            return handle_torch_function(
                adaptive_avg_pool3d, (input,), input, output_size)
    _output_size = _list_with_default(output_size, input.size())
    return torch._C._nn.adaptive_avg_pool3d(input, _output_size)


# Activation functions
def dropout(input, p=0.5, training=True, inplace=False):
    # type: (Tensor, float, bool, bool) -> Tensor
    r"""
    During training, randomly zeroes some of the elements of the input
    tensor with probability :attr:`p` using samples from a Bernoulli
    distribution.

    See :class:`~torch.nn.Dropout` for details.

    Args:
        p: probability of an element to be zeroed. Default: 0.5
        training: apply dropout if is ``True``. Default: ``True``
        inplace: If set to ``True``, will do this operation in-place. Default: ``False``
    """
    if not torch.jit.is_scripting():
        if type(input) is not Tensor and has_torch_function((input,)):
            return handle_torch_function(
                dropout, (input,), input, p=p, training=training, inplace=inplace)
    if p < 0. or p > 1.:
        raise ValueError("dropout probability has to be between 0 and 1, "
                         "but got {}".format(p))
    return (_VF.dropout_(input, p, training)
            if inplace
            else _VF.dropout(input, p, training))


def alpha_dropout(input, p=0.5, training=False, inplace=False):
    # type: (Tensor, float, bool, bool) -> Tensor
    r"""Applies alpha dropout to the input.

    See :class:`~torch.nn.AlphaDropout` for details.
    """
    if not torch.jit.is_scripting():
        if type(input) is not Tensor and has_torch_function((input,)):
            return handle_torch_function(
                alpha_dropout, (input,), input, p=p, training=training, inplace=inplace)
    if p < 0. or p > 1.:
        raise ValueError("dropout probability has to be between 0 and 1, "
                         "but got {}".format(p))
    return (_VF.alpha_dropout_(input, p, training)
            if inplace
            else _VF.alpha_dropout(input, p, training))


def dropout2d(input, p=0.5, training=True, inplace=False):
    # type: (Tensor, float, bool, bool) -> Tensor
    r"""
    Randomly zero out entire channels (a channel is a 2D feature map,
    e.g., the :math:`j`-th channel of the :math:`i`-th sample in the
    batched input is a 2D tensor :math:`\text{input}[i, j]`) of the input tensor).
    Each channel will be zeroed out independently on every forward call with
    probability :attr:`p` using samples from a Bernoulli distribution.

    See :class:`~torch.nn.Dropout2d` for details.

    Args:
        p: probability of a channel to be zeroed. Default: 0.5
        training: apply dropout if is ``True``. Default: ``True``
        inplace: If set to ``True``, will do this operation in-place. Default: ``False``
    """
    if not torch.jit.is_scripting():
        if type(input) is not Tensor and has_torch_function((input,)):
            return handle_torch_function(
                dropout2d, (input,), input, p=p, training=training, inplace=inplace)
    if p < 0. or p > 1.:
        raise ValueError("dropout probability has to be between 0 and 1, "
                         "but got {}".format(p))
    return (_VF.feature_dropout_(input, p, training)
            if inplace
            else _VF.feature_dropout(input, p, training))


def dropout3d(input, p=0.5, training=True, inplace=False):
    # type: (Tensor, float, bool, bool) -> Tensor
    r"""
    Randomly zero out entire channels (a channel is a 3D feature map,
    e.g., the :math:`j`-th channel of the :math:`i`-th sample in the
    batched input is a 3D tensor :math:`\text{input}[i, j]`) of the input tensor).
    Each channel will be zeroed out independently on every forward call with
    probability :attr:`p` using samples from a Bernoulli distribution.

    See :class:`~torch.nn.Dropout3d` for details.

    Args:
        p: probability of a channel to be zeroed. Default: 0.5
        training: apply dropout if is ``True``. Default: ``True``
        inplace: If set to ``True``, will do this operation in-place. Default: ``False``
    """
    # This is 100% the same code as dropout2d. We duplicate this code so that
    # stack traces are not confusing.
    if not torch.jit.is_scripting():
        if type(input) is not Tensor and has_torch_function((input,)):
            return handle_torch_function(
                dropout3d, (input,), input, p=p, training=training, inplace=inplace)
    if p < 0. or p > 1.:
        raise ValueError("dropout probability has to be between 0 and 1, "
                         "but got {}".format(p))
    return (_VF.feature_dropout_(input, p, training)
            if inplace
            else _VF.feature_dropout(input, p, training))


def feature_alpha_dropout(input, p=0.5, training=False, inplace=False):
    # type: (Tensor, float, bool, bool) -> Tensor
    r"""
    Randomly masks out entire channels (a channel is a feature map,
    e.g. the :math:`j`-th channel of the :math:`i`-th sample in the batch input
    is a tensor :math:`\text{input}[i, j]`) of the input tensor). Instead of
    setting activations to zero, as in regular Dropout, the activations are set
    to the negative saturation value of the SELU activation function.

    Each element will be masked independently on every forward call with
    probability :attr:`p` using samples from a Bernoulli distribution.
    The elements to be masked are randomized on every forward call, and scaled
    and shifted to maintain zero mean and unit variance.

    See :class:`~torch.nn.FeatureAlphaDropout` for details.

    Args:
        p: dropout probability of a channel to be zeroed. Default: 0.5
        training: apply dropout if is ``True``. Default: ``True``
        inplace: If set to ``True``, will do this operation in-place. Default: ``False``
    """
    if not torch.jit.is_scripting():
        if type(input) is not Tensor and has_torch_function((input,)):
            return handle_torch_function(
                feature_alpha_dropout, (input,), input, p=p, training=training,
                inplace=inplace)
    if p < 0. or p > 1.:
        raise ValueError("dropout probability has to be between 0 and 1, "
                         "but got {}".format(p))
    return (_VF.feature_alpha_dropout_(input, p, training)
            if inplace
            else _VF.feature_alpha_dropout(input, p, training))


def _threshold(input, threshold, value, inplace=False):
    # type: (Tensor, float, float, bool) -> Tensor
    r"""Thresholds each element of the input Tensor.

    See :class:`~torch.nn.Threshold` for more details.
    """
    if not torch.jit.is_scripting():
        if type(input) is not Tensor and has_torch_function((input,)):
            return handle_torch_function(
                _threshold, (input,), input, threshold, value, inplace=inplace)
    if inplace:
        result = _VF.threshold_(input, threshold, value)
    else:
        result = _VF.threshold(input, threshold, value)
    return result

# We define this function as _threshold because it takes an argument
# named threshold, which clobbers the recursive reference to the
# function needed for __torch_function__ support
threshold = _threshold

threshold_ = _add_docstr(_VF.threshold_, r"""
threshold_(input, threshold, value) -> Tensor

In-place version of :func:`~threshold`.
""")


def relu(input: Tensor, inplace: bool = False) -> Tensor:
    r"""relu(input, inplace=False) -> Tensor

    Applies the rectified linear unit function element-wise. See
    :class:`~torch.nn.ReLU` for more details.
    """
    if not torch.jit.is_scripting():
        if type(input) is not Tensor and has_torch_function((input,)):
            return handle_torch_function(relu, (input,), input, inplace=inplace)
    if inplace:
        result = torch.relu_(input)
    else:
        result = torch.relu(input)
    return result


relu_ = _add_docstr(torch.relu_, r"""
relu_(input) -> Tensor

In-place version of :func:`~relu`.
""")


def glu(input: Tensor, dim: int = -1) -> Tensor:
    r"""
    glu(input, dim=-1) -> Tensor

    The gated linear unit. Computes:

    .. math ::
        \text{GLU}(a, b) = a \otimes \sigma(b)

    where `input` is split in half along `dim` to form `a` and `b`, :math:`\sigma`
    is the sigmoid function and :math:`\otimes` is the element-wise product between matrices.

    See `Language Modeling with Gated Convolutional Networks <https://arxiv.org/abs/1612.08083>`_.

    Args:
        input (Tensor): input tensor
        dim (int): dimension on which to split the input. Default: -1
    """
    if not torch.jit.is_scripting():
        if type(input) is not Tensor and has_torch_function((input,)):
            return handle_torch_function(glu, (input,), input, dim=dim)
    if input.dim() == 0:
        raise RuntimeError("glu does not support scalars because halving size must be even")
    return torch._C._nn.glu(input, dim)


def hardtanh(input: Tensor, min_val: float = -1., max_val: float = 1., inplace: bool = False) -> Tensor:
    r"""
    hardtanh(input, min_val=-1., max_val=1., inplace=False) -> Tensor

    Applies the HardTanh function element-wise. See :class:`~torch.nn.Hardtanh` for more
    details.
    """
    if not torch.jit.is_scripting():
        if type(input) is not Tensor and has_torch_function((input,)):
            return handle_torch_function(
                hardtanh, (input,), input, min_val=min_val, max_val=max_val,
                inplace=inplace)
    if inplace:
        result = torch._C._nn.hardtanh_(input, min_val, max_val)
    else:
        result = torch._C._nn.hardtanh(input, min_val, max_val)
    return result


hardtanh_ = _add_docstr(torch._C._nn.hardtanh_, r"""
hardtanh_(input, min_val=-1., max_val=1.) -> Tensor

In-place version of :func:`~hardtanh`.
""")


def relu6(input, inplace=False):
    # type: (Tensor, bool) -> Tensor
    r"""relu6(input, inplace=False) -> Tensor

    Applies the element-wise function :math:`\text{ReLU6}(x) = \min(\max(0,x), 6)`.

    See :class:`~torch.nn.ReLU6` for more details.
    """
    if not torch.jit.is_scripting():
        if type(input) is not Tensor and has_torch_function((input,)):
            return handle_torch_function(relu6, (input,), input, inplace=inplace)
    return hardtanh(input, 0., 6., inplace)


def elu(input, alpha=1., inplace=False):
    # type: (Tensor, float, bool) -> Tensor
    r"""Applies element-wise,
    :math:`\text{ELU}(x) = \max(0,x) + \min(0, \alpha * (\exp(x) - 1))`.

    See :class:`~torch.nn.ELU` for more details.
    """
    if not torch.jit.is_scripting():
        if type(input) is not Tensor and has_torch_function((input,)):
            return handle_torch_function(elu, (input,), input, alpha=alpha,
                                         inplace=inplace)
    if inplace:
        result = torch._C._nn.elu_(input, alpha)
    else:
        result = torch._C._nn.elu(input, alpha)
    return result


elu_ = _add_docstr(torch._C._nn.elu_, r"""
elu_(input, alpha=1.) -> Tensor

In-place version of :func:`~elu`.
""")


def selu(input, inplace=False):
    # type: (Tensor, bool) -> Tensor
    r"""selu(input, inplace=False) -> Tensor

    Applies element-wise,
    :math:`\text{SELU}(x) = scale * (\max(0,x) + \min(0, \alpha * (\exp(x) - 1)))`,
    with :math:`\alpha=1.6732632423543772848170429916717` and
    :math:`scale=1.0507009873554804934193349852946`.

    See :class:`~torch.nn.SELU` for more details.
    """
    if not torch.jit.is_scripting():
        if type(input) is not Tensor and has_torch_function((input,)):
            return handle_torch_function(selu, (input,), input, inplace=inplace)
    if inplace:
        result = torch.selu_(input)
    else:
        result = torch.selu(input)
    return result


selu_ = _add_docstr(torch.selu_, r"""
selu_(input) -> Tensor

In-place version of :func:`~selu`.
""")


def celu(input, alpha=1., inplace=False):
    # type: (Tensor, float, bool) -> Tensor
    r"""celu(input, alpha=1., inplace=False) -> Tensor

    Applies element-wise,
    :math:`\text{CELU}(x) = \max(0,x) + \min(0, \alpha * (\exp(x/\alpha) - 1))`.

    See :class:`~torch.nn.CELU` for more details.
    """
    if not torch.jit.is_scripting():
        if type(input) is not Tensor and has_torch_function((input,)):
            return handle_torch_function(celu, (input,), input, alpha=alpha,
                                         inplace=inplace)
    if inplace:
        result = torch.celu_(input, alpha)
    else:
        result = torch.celu(input, alpha)
    return result

celu_ = _add_docstr(torch.celu_, r"""
celu_(input, alpha=1.) -> Tensor

In-place version of :func:`~celu`.
""")


def leaky_relu(input, negative_slope=0.01, inplace=False):
    # type: (Tensor, float, bool) -> Tensor
    r"""
    leaky_relu(input, negative_slope=0.01, inplace=False) -> Tensor

    Applies element-wise,
    :math:`\text{LeakyReLU}(x) = \max(0, x) + \text{negative\_slope} * \min(0, x)`

    See :class:`~torch.nn.LeakyReLU` for more details.
    """
    if not torch.jit.is_scripting():
        if type(input) is not Tensor and has_torch_function((input,)):
            return handle_torch_function(
                leaky_relu, (input,), input, negative_slope=negative_slope,
                inplace=inplace)
    if inplace:
        result = torch._C._nn.leaky_relu_(input, negative_slope)
    else:
        result = torch._C._nn.leaky_relu(input, negative_slope)
    return result


leaky_relu_ = _add_docstr(torch._C._nn.leaky_relu_, r"""
leaky_relu_(input, negative_slope=0.01) -> Tensor

In-place version of :func:`~leaky_relu`.
""")


def prelu(input, weight):
    # type: (Tensor, Tensor) -> Tensor
    r"""prelu(input, weight) -> Tensor

    Applies element-wise the function
    :math:`\text{PReLU}(x) = \max(0,x) + \text{weight} * \min(0,x)` where weight is a
    learnable parameter.

    See :class:`~torch.nn.PReLU` for more details.
    """
    if not torch.jit.is_scripting():
        if type(input) is not Tensor and has_torch_function((input,)):
            return handle_torch_function(prelu, (input,), input, weight)
    return torch.prelu(input, weight)


def rrelu(input, lower=1. / 8, upper=1. / 3, training=False, inplace=False):
    # type: (Tensor, float, float, bool, bool) -> Tensor
    r"""rrelu(input, lower=1./8, upper=1./3, training=False, inplace=False) -> Tensor

    Randomized leaky ReLU.

    See :class:`~torch.nn.RReLU` for more details.
    """
    if not torch.jit.is_scripting():
        if type(input) is not Tensor and has_torch_function((input,)):
            return handle_torch_function(
                rrelu, (input,), input, lower=lower, upper=upper,
                training=training, inplace=inplace)
    if inplace:
        result = torch.rrelu_(input, lower, upper, training)
    else:
        result = torch.rrelu(input, lower, upper, training)
    return result


rrelu_ = _add_docstr(torch.rrelu_, r"""
rrelu_(input, lower=1./8, upper=1./3, training=False) -> Tensor

In-place version of :func:`~rrelu`.
""")

logsigmoid = _add_docstr(torch._C._nn.log_sigmoid, r"""
logsigmoid(input) -> Tensor

Applies element-wise :math:`\text{LogSigmoid}(x_i) = \log \left(\frac{1}{1 + \exp(-x_i)}\right)`

See :class:`~torch.nn.LogSigmoid` for more details.
""")

def gelu(input):
    r"""gelu(input) -> Tensor

    Applies element-wise the function
    :math:`\text{GELU}(x) = x * \Phi(x)`

    where :math:`\Phi(x)` is the Cumulative Distribution Function for Gaussian Distribution.

    See `Gaussian Error Linear Units (GELUs) <https://arxiv.org/abs/1606.08415>`_.
    """
    if not torch.jit.is_scripting():
        if type(input) is not Tensor and has_torch_function((input,)):
            return handle_torch_function(gelu, (input,), input)
    return torch._C._nn.gelu(input)


def hardshrink(input, lambd=0.5):
    # type: (Tensor, float) -> Tensor
    r"""
    hardshrink(input, lambd=0.5) -> Tensor

    Applies the hard shrinkage function element-wise

    See :class:`~torch.nn.Hardshrink` for more details.
    """
    if not torch.jit.is_scripting():
        if type(input) is not Tensor and has_torch_function((input,)):
            return handle_torch_function(hardshrink, (input,), input, lambd=lambd)
    return torch.hardshrink(input, lambd)


def tanhshrink(input):
    r"""tanhshrink(input) -> Tensor

    Applies element-wise, :math:`\text{Tanhshrink}(x) = x - \text{Tanh}(x)`

    See :class:`~torch.nn.Tanhshrink` for more details.
    """
    if not torch.jit.is_scripting():
        if type(input) is not Tensor and has_torch_function((input,)):
            return handle_torch_function(tanhshrink, (input,), input)
    return input - input.tanh()


def softsign(input):
    r"""softsign(input) -> Tensor

    Applies element-wise, the function :math:`\text{SoftSign}(x) = \frac{x}{1 + |x|}`

    See :class:`~torch.nn.Softsign` for more details.
    """
    if not torch.jit.is_scripting():
        if type(input) is not Tensor and has_torch_function((input,)):
            return handle_torch_function(softsign, (input,), input)
    return input / (input.abs() + 1)


softplus = _add_docstr(torch._C._nn.softplus, r"""
softplus(input, beta=1, threshold=20) -> Tensor

Applies element-wise, the function :math:`\text{Softplus}(x) = \frac{1}{\beta} * \log(1 + \exp(\beta * x))`.

For numerical stability the implementation reverts to the linear function
when :math:`input \times \beta > threshold`.

See :class:`~torch.nn.Softplus` for more details.
""")


def _get_softmax_dim(name, ndim, stacklevel):
    # type: (str, int, int) -> int
    warnings.warn("Implicit dimension choice for {} has been deprecated. "
                  "Change the call to include dim=X as an argument.".format(name), stacklevel=stacklevel)
    if ndim == 0 or ndim == 1 or ndim == 3:
        ret = 0
    else:
        ret = 1
    return ret


def softmin(input, dim=None, _stacklevel=3, dtype=None):
    # type: (Tensor, Optional[int], int, Optional[int]) -> Tensor
    r"""Applies a softmin function.

    Note that :math:`\text{Softmin}(x) = \text{Softmax}(-x)`. See softmax definition for mathematical formula.

    See :class:`~torch.nn.Softmin` for more details.

    Arguments:
        input (Tensor): input
        dim (int): A dimension along which softmin will be computed (so every slice
            along dim will sum to 1).
        dtype (:class:`torch.dtype`, optional): the desired data type of returned tensor.
          If specified, the input tensor is casted to :attr:`dtype` before the operation
          is performed. This is useful for preventing data type overflows. Default: None.
    """
    if not torch.jit.is_scripting():
        if type(input) is not Tensor and has_torch_function((input,)):
            return handle_torch_function(
                softmin, (input,), input, dim=dim, _stacklevel=_stacklevel, dtype=dtype)
    if dim is None:
        dim = _get_softmax_dim('softmin', input.dim(), _stacklevel)
    if dtype is None:
        ret = (-input).softmax(dim)
    else:
        ret = (-input).softmax(dim, dtype=dtype)
    return ret


def softmax(input, dim=None, _stacklevel=3, dtype=None):
    # type: (Tensor, Optional[int], int, Optional[int]) -> Tensor
    r"""Applies a softmax function.

    Softmax is defined as:

    :math:`\text{Softmax}(x_{i}) = \frac{\exp(x_i)}{\sum_j \exp(x_j)}`

    It is applied to all slices along dim, and will re-scale them so that the elements
    lie in the range `[0, 1]` and sum to 1.

    See :class:`~torch.nn.Softmax` for more details.

    Arguments:
        input (Tensor): input
        dim (int): A dimension along which softmax will be computed.
        dtype (:class:`torch.dtype`, optional): the desired data type of returned tensor.
          If specified, the input tensor is casted to :attr:`dtype` before the operation
          is performed. This is useful for preventing data type overflows. Default: None.

    .. note::
        This function doesn't work directly with NLLLoss,
        which expects the Log to be computed between the Softmax and itself.
        Use log_softmax instead (it's faster and has better numerical properties).

    """
    if not torch.jit.is_scripting():
        if type(input) is not Tensor and has_torch_function((input,)):
            return handle_torch_function(
                softmax, (input,), input, dim=dim, _stacklevel=_stacklevel, dtype=dtype)
    if dim is None:
        dim = _get_softmax_dim('softmax', input.dim(), _stacklevel)
    if dtype is None:
        ret = input.softmax(dim)
    else:
        ret = input.softmax(dim, dtype=dtype)
    return ret


def gumbel_softmax(logits, tau=1, hard=False, eps=1e-10, dim=-1):
    # type: (Tensor, float, bool, float, int) -> Tensor
    r"""
    Samples from the Gumbel-Softmax distribution (`Link 1`_  `Link 2`_) and optionally discretizes.

    Args:
      logits: `[..., num_features]` unnormalized log probabilities
      tau: non-negative scalar temperature
      hard: if ``True``, the returned samples will be discretized as one-hot vectors,
            but will be differentiated as if it is the soft sample in autograd
      dim (int): A dimension along which softmax will be computed. Default: -1.

    Returns:
      Sampled tensor of same shape as `logits` from the Gumbel-Softmax distribution.
      If ``hard=True``, the returned samples will be one-hot, otherwise they will
      be probability distributions that sum to 1 across `dim`.

    .. note::
      This function is here for legacy reasons, may be removed from nn.Functional in the future.

    .. note::
      The main trick for `hard` is to do  `y_hard - y_soft.detach() + y_soft`

      It achieves two things:
      - makes the output value exactly one-hot
      (since we add then subtract y_soft value)
      - makes the gradient equal to y_soft gradient
      (since we strip all other gradients)

    Examples::
        >>> logits = torch.randn(20, 32)
        >>> # Sample soft categorical using reparametrization trick:
        >>> F.gumbel_softmax(logits, tau=1, hard=False)
        >>> # Sample hard categorical using "Straight-through" trick:
        >>> F.gumbel_softmax(logits, tau=1, hard=True)

    .. _Link 1:
        https://arxiv.org/abs/1611.00712
    .. _Link 2:
        https://arxiv.org/abs/1611.01144
    """
    if not torch.jit.is_scripting():
        if type(logits) is not Tensor and has_torch_function((logits,)):
            return handle_torch_function(
                gumbel_softmax, (logits,), logits, tau=tau, hard=hard, eps=eps, dim=dim)
    if eps != 1e-10:
        warnings.warn("`eps` parameter is deprecated and has no effect.")

    gumbels = -torch.empty_like(logits, memory_format=torch.legacy_contiguous_format).exponential_().log()  # ~Gumbel(0,1)
    gumbels = (logits + gumbels) / tau  # ~Gumbel(logits,tau)
    y_soft = gumbels.softmax(dim)

    if hard:
        # Straight through.
        index = y_soft.max(dim, keepdim=True)[1]
        y_hard = torch.zeros_like(logits, memory_format=torch.legacy_contiguous_format).scatter_(dim, index, 1.0)
        ret = y_hard - y_soft.detach() + y_soft
    else:
        # Reparametrization trick.
        ret = y_soft
    return ret


def log_softmax(input, dim=None, _stacklevel=3, dtype=None):
    # type: (Tensor, Optional[int], int, Optional[int]) -> Tensor
    r"""Applies a softmax followed by a logarithm.

    While mathematically equivalent to log(softmax(x)), doing these two
    operations separately is slower, and numerically unstable. This function
    uses an alternative formulation to compute the output and gradient correctly.

    See :class:`~torch.nn.LogSoftmax` for more details.

    Arguments:
        input (Tensor): input
        dim (int): A dimension along which log_softmax will be computed.
        dtype (:class:`torch.dtype`, optional): the desired data type of returned tensor.
          If specified, the input tensor is casted to :attr:`dtype` before the operation
          is performed. This is useful for preventing data type overflows. Default: None.
    """
    if not torch.jit.is_scripting():
        if type(input) is not Tensor and has_torch_function((input,)):
            return handle_torch_function(
                log_softmax, (input,), input, dim=dim, _stacklevel=_stacklevel, dtype=dtype)
    if dim is None:
        dim = _get_softmax_dim('log_softmax', input.dim(), _stacklevel)
    if dtype is None:
        ret = input.log_softmax(dim)
    else:
        ret = input.log_softmax(dim, dtype=dtype)
    return ret


softshrink = _add_docstr(torch._C._nn.softshrink, r"""
softshrink(input, lambd=0.5) -> Tensor

Applies the soft shrinkage function elementwise

See :class:`~torch.nn.Softshrink` for more details.
""")


def tanh(input):
    r"""tanh(input) -> Tensor

    Applies element-wise,
    :math:`\text{Tanh}(x) = \tanh(x) = \frac{\exp(x) - \exp(-x)}{\exp(x) + \exp(-x)}`

    See :class:`~torch.nn.Tanh` for more details.
    """
    warnings.warn("nn.functional.tanh is deprecated. Use torch.tanh instead.")
    return input.tanh()


def sigmoid(input):
    r"""sigmoid(input) -> Tensor

    Applies the element-wise function :math:`\text{Sigmoid}(x) = \frac{1}{1 + \exp(-x)}`

    See :class:`~torch.nn.Sigmoid` for more details.
    """
    warnings.warn("nn.functional.sigmoid is deprecated. Use torch.sigmoid instead.")
    return input.sigmoid()


def hardsigmoid(input, inplace=False):
    # type: (Tensor, bool) -> Tensor
    r"""hardsigmoid(input) -> Tensor

    Applies the element-wise function

    .. math::
        \text{Hardsigmoid}(x) = \begin{cases}
            0 & \text{if~} x \le -3, \\
            1 & \text{if~} x \ge +3, \\
            x / 6 + 1 / 2 & \text{otherwise}
        \end{cases}

    Args:
        inplace: If set to ``True``, will do this operation in-place. Default: ``False``

    See :class:`~torch.nn.Hardsigmoid` for more details.
    """
    if not torch.jit.is_scripting():
        if type(input) is not Tensor and has_torch_function((input,)):
            return handle_torch_function(hardsigmoid, (input,), input, inplace=inplace)
    if inplace:
        return torch._C._nn.hardsigmoid_(input)
    return torch._C._nn.hardsigmoid(input)


def linear(input, weight, bias=None):
    # type: (Tensor, Tensor, Optional[Tensor]) -> Tensor
    r"""
    Applies a linear transformation to the incoming data: :math:`y = xA^T + b`.

    Shape:

        - Input: :math:`(N, *, in\_features)` N is the batch size, `*` means any number of
          additional dimensions
        - Weight: :math:`(out\_features, in\_features)`
        - Bias: :math:`(out\_features)`
        - Output: :math:`(N, *, out\_features)`
    """
    tens_ops = (input, weight)
    if not torch.jit.is_scripting():
        if any([type(t) is not Tensor for t in tens_ops]) and has_torch_function(tens_ops):
            return handle_torch_function(linear, tens_ops, input, weight, bias=bias)
    if input.dim() == 2 and bias is not None:
        # fused op is marginally faster
        ret = torch.addmm(bias, input, weight.t())
    else:
        output = input.matmul(weight.t())
        if bias is not None:
            output += bias
        ret = output
    return ret


def bilinear(input1, input2, weight, bias=None):
    # type: (Tensor, Tensor, Tensor, Optional[Tensor]) -> Tensor
    r"""
    Applies a bilinear transformation to the incoming data:
    :math:`y = x_1^T A x_2 + b`

    Shape:

        - input1: :math:`(N, *, H_{in1})` where :math:`H_{in1}=\text{in1\_features}`
          and :math:`*` means any number of additional dimensions.
          All but the last dimension of the inputs should be the same.
        - input2: :math:`(N, *, H_{in2})` where :math:`H_{in2}=\text{in2\_features}`
        - weight: :math:`(\text{out\_features}, \text{in1\_features},
          \text{in2\_features})`
        - bias: :math:`(\text{out\_features})`
        - output: :math:`(N, *, H_{out})` where :math:`H_{out}=\text{out\_features}`
          and all but the last dimension are the same shape as the input.
    """
    return torch.bilinear(input1, input2, weight, bias)

def silu(input, inplace=False):
    # type: (Tensor, bool) -> Tensor
    r"""Applies the silu function, element-wise.

    .. math::
        \text{silu}(x) = x * \sigma(x), \text{where } \sigma(x) \text{ is the logistic sigmoid.}

    .. note::
        See `Gaussian Error Linear Units (GELUs) <https://arxiv.org/abs/1606.08415>`_
        where the SiLU (Sigmoid Linear Unit) was originally coined, and see
        `Sigmoid-Weighted Linear Units for Neural Network Function Approximation
        in Reinforcement Learning <https://arxiv.org/abs/1702.03118>`_ and `Swish:
        a Self-Gated Activation Function <https://arxiv.org/abs/1710.05941v1>`_
        where the SiLU was experimented with later.

    See :class:`~torch.nn.SiLU` for more details.
    """
    if not torch.jit.is_scripting():
        if type(input) is not Tensor and has_torch_function((input,)):
            return handle_torch_function(silu, (input,), input, inplace=inplace)
    if inplace:
        return torch._C._nn.silu_(input)
    return torch._C._nn.silu(input)

def hardswish(input: Tensor, inplace: bool = False) -> Tensor:
    r"""Applies the hardswish function, element-wise, as described in the paper:

    `Searching for MobileNetV3`_.

    .. math::
        \text{Hardswish}(x) = \begin{cases}
            0 & \text{if~} x \le -3, \\
            x & \text{if~} x \ge +3, \\
            x \cdot (x + 3) /6 & \text{otherwise}
        \end{cases}

    See :class:`~torch.nn.Hardswish` for more details.

    .. _`Searching for MobileNetV3`:
        https://arxiv.org/abs/1905.02244
    """
    if not torch.jit.is_scripting():
        if type(input) is not Tensor and has_torch_function((input,)):
            return handle_torch_function(hardswish, (input,), input, inplace=inplace)
    if inplace:
        return torch._C._nn.hardswish_(input)
    return torch._C._nn.hardswish(input)


def _no_grad_embedding_renorm_(weight, input, max_norm, norm_type):
    # type: (Tensor, Tensor, float, float) -> Tensor
    with torch.no_grad():
        torch.embedding_renorm_(weight, input, max_norm, norm_type)


def embedding(input, weight, padding_idx=None, max_norm=None, norm_type=2.,
              scale_grad_by_freq=False, sparse=False):
    # type: (Tensor, Tensor, Optional[int], Optional[float], float, bool, bool) -> Tensor
    r"""A simple lookup table that looks up embeddings in a fixed dictionary and size.

    This module is often used to retrieve word embeddings using indices.
    The input to the module is a list of indices, and the embedding matrix,
    and the output is the corresponding word embeddings.

    See :class:`torch.nn.Embedding` for more details.

    Args:
        input (LongTensor): Tensor containing indices into the embedding matrix
        weight (Tensor): The embedding matrix with number of rows equal to the maximum possible index + 1,
            and number of columns equal to the embedding size
        padding_idx (int, optional): If given, pads the output with the embedding vector at :attr:`padding_idx`
                                         (initialized to zeros) whenever it encounters the index.
        max_norm (float, optional): If given, each embedding vector with norm larger than :attr:`max_norm`
                                    is renormalized to have norm :attr:`max_norm`.
                                    Note: this will modify :attr:`weight` in-place.
        norm_type (float, optional): The p of the p-norm to compute for the :attr:`max_norm` option. Default ``2``.
        scale_grad_by_freq (boolean, optional): If given, this will scale gradients by the inverse of frequency of
                                                the words in the mini-batch. Default ``False``.
        sparse (bool, optional): If ``True``, gradient w.r.t. :attr:`weight` will be a sparse tensor. See Notes under
                                 :class:`torch.nn.Embedding` for more details regarding sparse gradients.

    Shape:
        - Input: LongTensor of arbitrary shape containing the indices to extract
        - Weight: Embedding matrix of floating point type with shape `(V, embedding_dim)`,
                            where V = maximum index + 1 and embedding_dim = the embedding size
        - Output: `(*, embedding_dim)`, where `*` is the input shape

    Examples::

        >>> # a batch of 2 samples of 4 indices each
        >>> input = torch.tensor([[1,2,4,5],[4,3,2,9]])
        >>> # an embedding matrix containing 10 tensors of size 3
        >>> embedding_matrix = torch.rand(10, 3)
        >>> F.embedding(input, embedding_matrix)
        tensor([[[ 0.8490,  0.9625,  0.6753],
                 [ 0.9666,  0.7761,  0.6108],
                 [ 0.6246,  0.9751,  0.3618],
                 [ 0.4161,  0.2419,  0.7383]],

                [[ 0.6246,  0.9751,  0.3618],
                 [ 0.0237,  0.7794,  0.0528],
                 [ 0.9666,  0.7761,  0.6108],
                 [ 0.3385,  0.8612,  0.1867]]])

        >>> # example with padding_idx
        >>> weights = torch.rand(10, 3)
        >>> weights[0, :].zero_()
        >>> embedding_matrix = weights
        >>> input = torch.tensor([[0,2,0,5]])
        >>> F.embedding(input, embedding_matrix, padding_idx=0)
        tensor([[[ 0.0000,  0.0000,  0.0000],
                 [ 0.5609,  0.5384,  0.8720],
                 [ 0.0000,  0.0000,  0.0000],
                 [ 0.6262,  0.2438,  0.7471]]])
    """
    if padding_idx is not None:
        if padding_idx > 0:
            assert padding_idx < weight.size(0), 'Padding_idx must be within num_embeddings'
        elif padding_idx < 0:
            assert padding_idx >= -weight.size(0), 'Padding_idx must be within num_embeddings'
            padding_idx = weight.size(0) + padding_idx
    else:
        padding_idx = -1
    if max_norm is not None:
        # `embedding_renorm_` will call .contiguous() on input anyways, so we
        # call it here and take advantage of the improved locality in the
        # `embedding` call below too.
        input = input.contiguous()
        # XXX: equivalent to
        # with torch.no_grad():
        #   torch.nembedding_renorm_
        # remove once script supports set_grad_enabled
        _no_grad_embedding_renorm_(weight, input, max_norm, norm_type)
    return torch.embedding(weight, input, padding_idx, scale_grad_by_freq, sparse)


def embedding_bag(input, weight, offsets=None, max_norm=None, norm_type=2,
                  scale_grad_by_freq=False, mode='mean', sparse=False,
                  per_sample_weights=None, include_last_offset=False):
    # type: (Tensor, Tensor, Optional[Tensor], Optional[float], float, bool, str, bool, Optional[Tensor], bool) -> Tensor
    r"""Computes sums, means or maxes of `bags` of embeddings, without instantiating the
    intermediate embeddings.

    See :class:`torch.nn.EmbeddingBag` for more details.

    Note:
        When using the CUDA backend, this operation may induce nondeterministic
        behaviour in its backward pass that is not easily switched off.
        Please see the notes on :doc:`/notes/randomness` for background.

    Args:
        input (LongTensor): Tensor containing bags of indices into the embedding matrix
        weight (Tensor): The embedding matrix with number of rows equal to the maximum possible index + 1,
            and number of columns equal to the embedding size
        offsets (LongTensor, optional): Only used when :attr:`input` is 1D. :attr:`offsets` determines
                             the starting index position of each bag (sequence) in :attr:`input`.
        max_norm (float, optional): If given, each embedding vector with norm larger than :attr:`max_norm`
                                    is renormalized to have norm :attr:`max_norm`.
                                    Note: this will modify :attr:`weight` in-place.
        norm_type (float, optional): The ``p`` in the ``p``-norm to compute for the :attr:`max_norm` option.
                                     Default ``2``.
        scale_grad_by_freq (boolean, optional): if given, this will scale gradients by the inverse of frequency of
                                                the words in the mini-batch. Default ``False``.
                                                Note: this option is not supported when ``mode="max"``.
        mode (string, optional): ``"sum"``, ``"mean"`` or ``"max"``. Specifies the way to reduce the bag.
                                 Default: ``"mean"``
        sparse (bool, optional): if ``True``, gradient w.r.t. :attr:`weight` will be a sparse tensor. See Notes under
                                 :class:`torch.nn.Embedding` for more details regarding sparse gradients.
                                 Note: this option is not supported when ``mode="max"``.
        per_sample_weights (Tensor, optional): a tensor of float / double weights, or None
            to indicate all weights should be taken to be 1. If specified, :attr:`per_sample_weights`
            must have exactly the same shape as input and is treated as having the same
            :attr:`offsets`, if those are not None.

        include_last_offset (bool, optional): if ``True``, the size of offsets is equal to the number of bags + 1.
        The last element is the size of the input, or the ending index position of the last bag (sequence).


    Shape:

        - :attr:`input` (LongTensor) and :attr:`offsets` (LongTensor, optional)

          - If :attr:`input` is 2D of shape `(B, N)`,

            it will be treated as ``B`` bags (sequences) each of fixed length ``N``, and
            this will return ``B`` values aggregated in a way depending on the :attr:`mode`.
            :attr:`offsets` is ignored and required to be ``None`` in this case.

          - If :attr:`input` is 1D of shape `(N)`,

            it will be treated as a concatenation of multiple bags (sequences).
            :attr:`offsets` is required to be a 1D tensor containing the
            starting index positions of each bag in :attr:`input`. Therefore,
            for :attr:`offsets` of shape `(B)`, :attr:`input` will be viewed as
            having ``B`` bags. Empty bags (i.e., having 0-length) will have
            returned vectors filled by zeros.

        - :attr:`weight` (Tensor): the learnable weights of the module of
          shape `(num_embeddings, embedding_dim)`

        - :attr:`per_sample_weights` (Tensor, optional). Has the same shape as
          :attr:`input`.

        - :attr:`output`: aggregated embedding values of shape `(B, embedding_dim)`

    Examples::

        >>> # an Embedding module containing 10 tensors of size 3
        >>> embedding_matrix = torch.rand(10, 3)
        >>> # a batch of 2 samples of 4 indices each
        >>> input = torch.tensor([1,2,4,5,4,3,2,9])
        >>> offsets = torch.tensor([0,4])
        >>> F.embedding_bag(embedding_matrix, input, offsets)
        tensor([[ 0.3397,  0.3552,  0.5545],
                [ 0.5893,  0.4386,  0.5882]])
    """
    if not torch.jit.is_scripting():
        tens_ops = (input, weight)
        if any([type(t) is not Tensor for t in tens_ops]) and has_torch_function(tens_ops):
            return handle_torch_function(
                embedding_bag, tens_ops, input, weight, offsets=offsets, max_norm=max_norm,
                norm_type=norm_type, scale_grad_by_freq=scale_grad_by_freq, mode=mode,
                sparse=sparse, per_sample_weights=per_sample_weights,
                include_last_offset=include_last_offset)
    # Check for backward compatibility.
    # Used to be embedding_bag(weight, input, ...)
    # Now is     embedding_bag(input, weight, ...)
    if weight.dtype == torch.long and input.is_floating_point():
        warnings.warn("Argument order of nn.functional.embedding_bag was changed. "
                      "Usage `embedding_bag(weight, input, ...)` is deprecated, "
                      "and should now be `embedding_bag(input, weight, ...)`.")
        weight, input = input, weight

    if per_sample_weights is not None and input.size() != per_sample_weights.size():
        raise ValueError("embedding_bag: If per_sample_weights ({}) is not None, "
                         "then it must have the same shape as the input ({})"
                         .format(per_sample_weights.shape, input.shape))

    if input.dim() == 2:
        if offsets is not None:
            type_str = "<unknown>"
            # TODO: Remove this once script supports type() calls
            if not torch.jit.is_scripting():
                type_str = str(type(offsets))
            raise ValueError("if input is 2D, then offsets has to be None"
                             ", as input is treated is a mini-batch of"
                             " fixed length sequences. However, found "
                             "offsets of type {}".format(type_str))
        offsets = torch.arange(0, input.numel(), input.size(1),
                               dtype=torch.long, device=input.device)

        input = input.reshape(-1)
        if per_sample_weights is not None:
            per_sample_weights = per_sample_weights.reshape(-1)
    elif input.dim() == 1:
        if offsets is None:
            raise ValueError("offsets has to be a 1D Tensor but got None")
        if offsets.dim() != 1:
            raise ValueError("offsets has to be a 1D Tensor")
    else:
        raise ValueError("input has to be 1D or 2D Tensor,"
                         " but got Tensor of dimension {}".format(input.dim()))
    if mode == 'sum':
        mode_enum = 0
    elif mode == 'mean':
        mode_enum = 1
    elif mode == 'max':
        mode_enum = 2

        if scale_grad_by_freq:
            raise ValueError("max mode does not support scaling the gradient by the frequency")

        if sparse:
            raise ValueError("max mode does not support sparse weights")

    else:
        raise ValueError("mode has to be one of sum, mean or max")

    if max_norm is not None:
        # XXX: equivalent to
        # with torch.no_grad():
        #   torch.nembedding_renorm_
        # remove once script supports set_grad_enabled
        _no_grad_embedding_renorm_(weight, input, max_norm, norm_type)

    if per_sample_weights is not None and mode != 'sum':
        raise NotImplementedError("embedding_bag: per_sample_weights was not None. "
                                  "per_sample_weights is only supported for mode='sum' "
                                  "(got mode='{}'). Please open a feature request on GitHub."
                                  .format(mode))

    ret, _, _, _ = torch.embedding_bag(
        weight,
        input,
        offsets,
        scale_grad_by_freq,
        mode_enum,
        sparse,
        per_sample_weights,
        include_last_offset)
    return ret


def _verify_batch_size(size):
    # type: (List[int]) -> None
    # XXX: JIT script does not support the reduce from functools, and mul op is a
    # builtin, which cannot be used as a value to a func yet, so rewrite this size
    # check to a simple equivalent for loop
    #
    # TODO: make use of reduce like below when JIT is ready with the missing features:
    # from operator import mul
    # from functools import reduce
    #
    #   if reduce(mul, size[2:], size[0]) == 1
    size_prods = size[0]
    for i in range(len(size) - 2):
        size_prods *= size[i + 2]
    if size_prods == 1:
        raise ValueError('Expected more than 1 value per channel when training, got input size {}'.format(size))


def batch_norm(input, running_mean, running_var, weight=None, bias=None,
               training=False, momentum=0.1, eps=1e-5):
    # type: (Tensor, Optional[Tensor], Optional[Tensor], Optional[Tensor], Optional[Tensor], bool, float, float) -> Tensor  # noqa
    r"""Applies Batch Normalization for each channel across a batch of data.

    See :class:`~torch.nn.BatchNorm1d`, :class:`~torch.nn.BatchNorm2d`,
    :class:`~torch.nn.BatchNorm3d` for details.
    """
    if not torch.jit.is_scripting():
        if type(input) is not Tensor and has_torch_function((input,)):
            return handle_torch_function(
                batch_norm, (input,), input, running_mean, running_var, weight=weight,
                bias=bias, training=training, momentum=momentum, eps=eps)
    if training:
        _verify_batch_size(input.size())

    return torch.batch_norm(
        input, weight, bias, running_mean, running_var,
        training, momentum, eps, torch.backends.cudnn.enabled
    )


def instance_norm(input, running_mean=None, running_var=None, weight=None,
                  bias=None, use_input_stats=True, momentum=0.1, eps=1e-5):
    # type: (Tensor, Optional[Tensor], Optional[Tensor], Optional[Tensor], Optional[Tensor], bool, float, float) -> Tensor  # noqa
    r"""Applies Instance Normalization for each channel in each data sample in a
    batch.

    See :class:`~torch.nn.InstanceNorm1d`, :class:`~torch.nn.InstanceNorm2d`,
    :class:`~torch.nn.InstanceNorm3d` for details.
    """
    if not torch.jit.is_scripting():
        if type(input) is not Tensor and has_torch_function((input,)):
            return handle_torch_function(
                instance_norm, (input,), input, running_mean=running_mean,
                running_var=running_var, weight=weight, bias=bias,
                use_input_stats=use_input_stats, momentum=momentum, eps=eps)
    _verify_batch_size(input.size())
    return torch.instance_norm(
        input, weight, bias, running_mean, running_var,
        use_input_stats, momentum, eps, torch.backends.cudnn.enabled
    )


def layer_norm(input, normalized_shape, weight=None, bias=None, eps=1e-5):
    # type: (Tensor, List[int], Optional[Tensor], Optional[Tensor], float) -> Tensor
    r"""Applies Layer Normalization for last certain number of dimensions.

    See :class:`~torch.nn.LayerNorm` for details.
    """
    if not torch.jit.is_scripting():
        if type(input) is not Tensor and has_torch_function((input,)):
            return handle_torch_function(
                layer_norm, (input,), input, normalized_shape, weight=weight, bias=bias, eps=eps)
    return torch.layer_norm(input, normalized_shape, weight, bias, eps,
                            torch.backends.cudnn.enabled)


def group_norm(input, num_groups, weight=None, bias=None, eps=1e-5):
    # type: (Tensor, int, Optional[Tensor], Optional[Tensor], float) -> Tensor
    r"""Applies Group Normalization for last certain number of dimensions.

    See :class:`~torch.nn.GroupNorm` for details.
    """
    if not torch.jit.is_scripting():
        if type(input) is not Tensor and has_torch_function((input,)):
            return handle_torch_function(
                group_norm, (input,), input, num_groups, weight=weight, bias=bias, eps=eps)
    _verify_batch_size([
        input.size(0) * input.size(1) // num_groups, num_groups]
        + list(input.size()[2:]))
    return torch.group_norm(input, num_groups, weight, bias, eps,
                            torch.backends.cudnn.enabled)


def local_response_norm(input, size, alpha=1e-4, beta=0.75, k=1.):
    # type: (Tensor, int, float, float, float) -> Tensor
    r"""Applies local response normalization over an input signal composed of
    several input planes, where channels occupy the second dimension.
    Applies normalization across channels.

    See :class:`~torch.nn.LocalResponseNorm` for details.
    """
    if not torch.jit.is_scripting():
        if type(input) is not Tensor and has_torch_function((input,)):
            return handle_torch_function(
                local_response_norm, (input,), input, size, alpha=alpha, beta=beta, k=k)
    dim = input.dim()
    if dim < 3:
        raise ValueError('Expected 3D or higher dimensionality \
                         input (got {} dimensions)'.format(dim))
    div = input.mul(input).unsqueeze(1)
    if dim == 3:
        div = pad(div, (0, 0, size // 2, (size - 1) // 2))
        div = avg_pool2d(div, (size, 1), stride=1).squeeze(1)
    else:
        sizes = input.size()
        div = div.view(sizes[0], 1, sizes[1], sizes[2], -1)
        div = pad(div, (0, 0, 0, 0, size // 2, (size - 1) // 2))
        div = avg_pool3d(div, (size, 1, 1), stride=1).squeeze(1)
        div = div.view(sizes)
    div = div.mul(alpha).add(k).pow(beta)
    return input / div


# loss

def ctc_loss(log_probs, targets, input_lengths, target_lengths, blank=0,
             reduction='mean', zero_infinity=False):
    # type: (Tensor, Tensor, Tensor, Tensor, int, str, bool) -> Tensor
    r"""The Connectionist Temporal Classification loss.

    See :class:`~torch.nn.CTCLoss` for details.

    Note:
        In some circumstances when using the CUDA backend with CuDNN, this operator
        may select a nondeterministic algorithm to increase performance. If this is
        undesirable, you can try to make the operation deterministic (potentially at
        a performance cost) by setting ``torch.backends.cudnn.deterministic =
        True``.
        Please see the notes on :doc:`/notes/randomness` for background.

    Note:
        When using the CUDA backend, this operation may induce nondeterministic
        behaviour in its backward pass that is not easily switched off.
        Please see the notes on :doc:`/notes/randomness` for background.

    Args:
        log_probs: :math:`(T, N, C)` where `C = number of characters in alphabet including blank`,
            `T = input length`, and `N = batch size`.
            The logarithmized probabilities of the outputs
            (e.g. obtained with :func:`torch.nn.functional.log_softmax`).
        targets: :math:`(N, S)` or `(sum(target_lengths))`.
            Targets cannot be blank. In the second form, the targets are assumed to be concatenated.
        input_lengths: :math:`(N)`.
            Lengths of the inputs (must each be :math:`\leq T`)
        target_lengths: :math:`(N)`.
            Lengths of the targets
        blank (int, optional):
            Blank label. Default :math:`0`.
        reduction (string, optional): Specifies the reduction to apply to the output:
            ``'none'`` | ``'mean'`` | ``'sum'``. ``'none'``: no reduction will be applied,
            ``'mean'``: the output losses will be divided by the target lengths and
            then the mean over the batch is taken, ``'sum'``: the output will be
            summed. Default: ``'mean'``
        zero_infinity (bool, optional):
            Whether to zero infinite losses and the associated gradients.
            Default: ``False``
            Infinite losses mainly occur when the inputs are too short
            to be aligned to the targets.

    Example::

        >>> log_probs = torch.randn(50, 16, 20).log_softmax(2).detach().requires_grad_()
        >>> targets = torch.randint(1, 20, (16, 30), dtype=torch.long)
        >>> input_lengths = torch.full((16,), 50, dtype=torch.long)
        >>> target_lengths = torch.randint(10,30,(16,), dtype=torch.long)
        >>> loss = F.ctc_loss(log_probs, targets, input_lengths, target_lengths)
        >>> loss.backward()
    """
    return torch.ctc_loss(log_probs, targets, input_lengths, target_lengths, blank, _Reduction.get_enum(reduction),
                          zero_infinity)


def nll_loss(input, target, weight=None, size_average=None, ignore_index=-100,
             reduce=None, reduction='mean'):
    # type: (Tensor, Tensor, Optional[Tensor], Optional[bool], int, Optional[bool], str) -> Tensor
    r"""The negative log likelihood loss.

    See :class:`~torch.nn.NLLLoss` for details.

    Args:
        input: :math:`(N, C)` where `C = number of classes` or :math:`(N, C, H, W)`
            in case of 2D Loss, or :math:`(N, C, d_1, d_2, ..., d_K)` where :math:`K \geq 1`
            in the case of K-dimensional loss.
        target: :math:`(N)` where each value is :math:`0 \leq \text{targets}[i] \leq C-1`,
            or :math:`(N, d_1, d_2, ..., d_K)` where :math:`K \geq 1` for
            K-dimensional loss.
        weight (Tensor, optional): a manual rescaling weight given to each
            class. If given, has to be a Tensor of size `C`
        size_average (bool, optional): Deprecated (see :attr:`reduction`). By default,
            the losses are averaged over each loss element in the batch. Note that for
            some losses, there multiple elements per sample. If the field :attr:`size_average`
            is set to ``False``, the losses are instead summed for each minibatch. Ignored
            when reduce is ``False``. Default: ``True``
        ignore_index (int, optional): Specifies a target value that is ignored
            and does not contribute to the input gradient. When :attr:`size_average` is
            ``True``, the loss is averaged over non-ignored targets. Default: -100
        reduce (bool, optional): Deprecated (see :attr:`reduction`). By default, the
            losses are averaged or summed over observations for each minibatch depending
            on :attr:`size_average`. When :attr:`reduce` is ``False``, returns a loss per
            batch element instead and ignores :attr:`size_average`. Default: ``True``
        reduction (string, optional): Specifies the reduction to apply to the output:
            ``'none'`` | ``'mean'`` | ``'sum'``. ``'none'``: no reduction will be applied,
            ``'mean'``: the sum of the output will be divided by the number of
            elements in the output, ``'sum'``: the output will be summed. Note: :attr:`size_average`
            and :attr:`reduce` are in the process of being deprecated, and in the meantime,
            specifying either of those two args will override :attr:`reduction`. Default: ``'mean'``

    Example::

        >>> # input is of size N x C = 3 x 5
        >>> input = torch.randn(3, 5, requires_grad=True)
        >>> # each element in target has to have 0 <= value < C
        >>> target = torch.tensor([1, 0, 4])
        >>> output = F.nll_loss(F.log_softmax(input), target)
        >>> output.backward()
    """
    if not torch.jit.is_scripting():
        tens_ops = (input, target)
        if any([type(t) is not Tensor for t in tens_ops]) and has_torch_function(tens_ops):
            return handle_torch_function(
                nll_loss, tens_ops, input, target, weight=weight, size_average=size_average,
                ignore_index=ignore_index, reduce=reduce, reduction=reduction)
    if size_average is not None or reduce is not None:
        reduction = _Reduction.legacy_get_string(size_average, reduce)
    dim = input.dim()
    if dim < 2:
        raise ValueError('Expected 2 or more dimensions (got {})'.format(dim))

    if input.size(0) != target.size(0):
        raise ValueError('Expected input batch_size ({}) to match target batch_size ({}).'
                         .format(input.size(0), target.size(0)))
    if dim == 2:
        ret = torch._C._nn.nll_loss(input, target, weight, _Reduction.get_enum(reduction), ignore_index)
    elif dim == 4:
        ret = torch._C._nn.nll_loss2d(input, target, weight, _Reduction.get_enum(reduction), ignore_index)
    else:
        # dim == 3 or dim > 4
        n = input.size(0)
        c = input.size(1)
        out_size = (n,) + input.size()[2:]
        if target.size()[1:] != input.size()[2:]:
            raise ValueError('Expected target size {}, got {}'.format(
                out_size, target.size()))
        input = input.contiguous()
        target = target.contiguous()
        # support empty batches, see #15870
        if input.numel() > 0:
            input = input.view(n, c, 1, -1)
        else:
            input = input.view(n, c, 0, 0)
        if target.numel() > 0:
            target = target.view(n, 1, -1)
        else:
            target = target.view(n, 0, 0)
        reduction_enum = _Reduction.get_enum(reduction)
        if reduction != 'none':
            ret = torch._C._nn.nll_loss2d(
                input, target, weight, reduction_enum, ignore_index)
        else:
            out = torch._C._nn.nll_loss2d(
                input, target, weight, reduction_enum, ignore_index)
            ret = out.view(out_size)
    return ret


def poisson_nll_loss(input, target, log_input=True, full=False, size_average=None, eps=1e-8,
                     reduce=None, reduction='mean'):
    # type: (Tensor, Tensor, bool, bool, Optional[bool], float, Optional[bool], str) -> Tensor
    r"""Poisson negative log likelihood loss.

    See :class:`~torch.nn.PoissonNLLLoss` for details.

    Args:
        input: expectation of underlying Poisson distribution.
        target: random sample :math:`target \sim \text{Poisson}(input)`.
        log_input: if ``True`` the loss is computed as
            :math:`\exp(\text{input}) - \text{target} * \text{input}`, if ``False`` then loss is
            :math:`\text{input} - \text{target} * \log(\text{input}+\text{eps})`. Default: ``True``
        full: whether to compute full loss, i. e. to add the Stirling
            approximation term. Default: ``False``
            :math:`\text{target} * \log(\text{target}) - \text{target} + 0.5 * \log(2 * \pi * \text{target})`.
        size_average (bool, optional): Deprecated (see :attr:`reduction`). By default,
            the losses are averaged over each loss element in the batch. Note that for
            some losses, there multiple elements per sample. If the field :attr:`size_average`
            is set to ``False``, the losses are instead summed for each minibatch. Ignored
            when reduce is ``False``. Default: ``True``
        eps (float, optional): Small value to avoid evaluation of :math:`\log(0)` when
            :attr:`log_input`=``False``. Default: 1e-8
        reduce (bool, optional): Deprecated (see :attr:`reduction`). By default, the
            losses are averaged or summed over observations for each minibatch depending
            on :attr:`size_average`. When :attr:`reduce` is ``False``, returns a loss per
            batch element instead and ignores :attr:`size_average`. Default: ``True``
        reduction (string, optional): Specifies the reduction to apply to the output:
            ``'none'`` | ``'mean'`` | ``'sum'``. ``'none'``: no reduction will be applied,
            ``'mean'``: the sum of the output will be divided by the number of
            elements in the output, ``'sum'``: the output will be summed. Note: :attr:`size_average`
            and :attr:`reduce` are in the process of being deprecated, and in the meantime,
            specifying either of those two args will override :attr:`reduction`. Default: ``'mean'``

    """
    if not torch.jit.is_scripting():
        tens_ops = (input, target)
        if any([type(t) is not Tensor for t in tens_ops]) and has_torch_function(tens_ops):
            return handle_torch_function(
                poisson_nll_loss, tens_ops, input, target, log_input=log_input, full=full,
                size_average=size_average, eps=eps, reduce=reduce, reduction=reduction)
    if size_average is not None or reduce is not None:
        reduction = _Reduction.legacy_get_string(size_average, reduce)
    if reduction != 'none' and reduction != 'mean' and reduction != 'sum':
        ret = input
        raise ValueError(reduction + " is not valid")

    ret = torch.poisson_nll_loss(input, target, log_input, full, eps, _Reduction.get_enum(reduction))
    return ret


def kl_div(input, target, size_average=None, reduce=None, reduction='mean', log_target=False):
    # type: (Tensor, Tensor, Optional[bool], Optional[bool], str, bool) -> Tensor
    r"""The `Kullback-Leibler divergence Loss
    <https://en.wikipedia.org/wiki/Kullback-Leibler_divergence>`__

    See :class:`~torch.nn.KLDivLoss` for details.

    Args:
        input: Tensor of arbitrary shape
        target: Tensor of the same shape as input
        size_average (bool, optional): Deprecated (see :attr:`reduction`). By default,
            the losses are averaged over each loss element in the batch. Note that for
            some losses, there multiple elements per sample. If the field :attr:`size_average`
            is set to ``False``, the losses are instead summed for each minibatch. Ignored
            when reduce is ``False``. Default: ``True``
        reduce (bool, optional): Deprecated (see :attr:`reduction`). By default, the
            losses are averaged or summed over observations for each minibatch depending
            on :attr:`size_average`. When :attr:`reduce` is ``False``, returns a loss per
            batch element instead and ignores :attr:`size_average`. Default: ``True``
        reduction (string, optional): Specifies the reduction to apply to the output:
            ``'none'`` | ``'batchmean'`` | ``'sum'`` | ``'mean'``.
            ``'none'``: no reduction will be applied
            ``'batchmean'``: the sum of the output will be divided by the batchsize
            ``'sum'``: the output will be summed
            ``'mean'``: the output will be divided by the number of elements in the output
            Default: ``'mean'``
        log_target (bool): A flag indicating whether ``target`` is passed in the log space.
            It is recommended to pass certain distributions (like ``softmax``)
            in the log space to avoid numerical issues caused by explicit ``log``.
            Default: ``False``

    .. note::
        :attr:`size_average` and :attr:`reduce` are in the process of being deprecated,
        and in the meantime, specifying either of those two args will override :attr:`reduction`.

    .. note::
        :attr:``reduction`` = ``'mean'`` doesn't return the true kl divergence value, please use
        :attr:``reduction`` = ``'batchmean'`` which aligns with KL math definition.
        In the next major release, ``'mean'`` will be changed to be the same as 'batchmean'.
    """
    if not torch.jit.is_scripting():
        tens_ops = (input, target)
        if any([type(t) is not Tensor for t in tens_ops]) and has_torch_function(tens_ops):
            return handle_torch_function(
                kl_div, tens_ops, input, target, size_average=size_average,
                reduce=reduce, reduction=reduction, log_target=log_target)
    if size_average is not None or reduce is not None:
        reduction_enum = _Reduction.legacy_get_enum(size_average, reduce)
    else:
        if reduction == 'mean':
            warnings.warn("reduction: 'mean' divides the total loss by both the batch size and the support size."
                          "'batchmean' divides only by the batch size, and aligns with the KL div math definition."
                          "'mean' will be changed to behave the same as 'batchmean' in the next major release.")

        # special case for batchmean
        if reduction == 'batchmean':
            reduction_enum = _Reduction.get_enum('sum')
        else:
            reduction_enum = _Reduction.get_enum(reduction)

    reduced = torch.kl_div(input, target, reduction_enum, log_target=log_target)

    if reduction == 'batchmean' and input.dim() != 0:
        reduced = reduced / input.size()[0]

    return reduced


def cross_entropy(input, target, weight=None, size_average=None, ignore_index=-100,
                  reduce=None, reduction='mean'):
    # type: (Tensor, Tensor, Optional[Tensor], Optional[bool], int, Optional[bool], str) -> Tensor
    r"""This criterion combines `log_softmax` and `nll_loss` in a single
    function.

    See :class:`~torch.nn.CrossEntropyLoss` for details.

    Args:
        input (Tensor) : :math:`(N, C)` where `C = number of classes` or :math:`(N, C, H, W)`
            in case of 2D Loss, or :math:`(N, C, d_1, d_2, ..., d_K)` where :math:`K \geq 1`
            in the case of K-dimensional loss.
        target (Tensor) : :math:`(N)` where each value is :math:`0 \leq \text{targets}[i] \leq C-1`,
            or :math:`(N, d_1, d_2, ..., d_K)` where :math:`K \geq 1` for
            K-dimensional loss.
        weight (Tensor, optional): a manual rescaling weight given to each
            class. If given, has to be a Tensor of size `C`
        size_average (bool, optional): Deprecated (see :attr:`reduction`). By default,
            the losses are averaged over each loss element in the batch. Note that for
            some losses, there multiple elements per sample. If the field :attr:`size_average`
            is set to ``False``, the losses are instead summed for each minibatch. Ignored
            when reduce is ``False``. Default: ``True``
        ignore_index (int, optional): Specifies a target value that is ignored
            and does not contribute to the input gradient. When :attr:`size_average` is
            ``True``, the loss is averaged over non-ignored targets. Default: -100
        reduce (bool, optional): Deprecated (see :attr:`reduction`). By default, the
            losses are averaged or summed over observations for each minibatch depending
            on :attr:`size_average`. When :attr:`reduce` is ``False``, returns a loss per
            batch element instead and ignores :attr:`size_average`. Default: ``True``
        reduction (string, optional): Specifies the reduction to apply to the output:
            ``'none'`` | ``'mean'`` | ``'sum'``. ``'none'``: no reduction will be applied,
            ``'mean'``: the sum of the output will be divided by the number of
            elements in the output, ``'sum'``: the output will be summed. Note: :attr:`size_average`
            and :attr:`reduce` are in the process of being deprecated, and in the meantime,
            specifying either of those two args will override :attr:`reduction`. Default: ``'mean'``

    Examples::

        >>> input = torch.randn(3, 5, requires_grad=True)
        >>> target = torch.randint(5, (3,), dtype=torch.int64)
        >>> loss = F.cross_entropy(input, target)
        >>> loss.backward()
    """
    if not torch.jit.is_scripting():
        tens_ops = (input, target)
        if any([type(t) is not Tensor for t in tens_ops]) and has_torch_function(tens_ops):
            return handle_torch_function(
                cross_entropy, tens_ops, input, target, weight=weight,
                size_average=size_average, ignore_index=ignore_index, reduce=reduce,
                reduction=reduction)
    if size_average is not None or reduce is not None:
        reduction = _Reduction.legacy_get_string(size_average, reduce)
    return nll_loss(log_softmax(input, 1), target, weight, None, ignore_index, None, reduction)


def binary_cross_entropy(input, target, weight=None, size_average=None,
                         reduce=None, reduction='mean'):
    # type: (Tensor, Tensor, Optional[Tensor], Optional[bool], Optional[bool], str) -> Tensor
    r"""Function that measures the Binary Cross Entropy
    between the target and the output.

    See :class:`~torch.nn.BCELoss` for details.

    Args:
        input: Tensor of arbitrary shape
        target: Tensor of the same shape as input
        weight (Tensor, optional): a manual rescaling weight
                if provided it's repeated to match input tensor shape
        size_average (bool, optional): Deprecated (see :attr:`reduction`). By default,
            the losses are averaged over each loss element in the batch. Note that for
            some losses, there multiple elements per sample. If the field :attr:`size_average`
            is set to ``False``, the losses are instead summed for each minibatch. Ignored
            when reduce is ``False``. Default: ``True``
        reduce (bool, optional): Deprecated (see :attr:`reduction`). By default, the
            losses are averaged or summed over observations for each minibatch depending
            on :attr:`size_average`. When :attr:`reduce` is ``False``, returns a loss per
            batch element instead and ignores :attr:`size_average`. Default: ``True``
        reduction (string, optional): Specifies the reduction to apply to the output:
            ``'none'`` | ``'mean'`` | ``'sum'``. ``'none'``: no reduction will be applied,
            ``'mean'``: the sum of the output will be divided by the number of
            elements in the output, ``'sum'``: the output will be summed. Note: :attr:`size_average`
            and :attr:`reduce` are in the process of being deprecated, and in the meantime,
            specifying either of those two args will override :attr:`reduction`. Default: ``'mean'``

    Examples::

        >>> input = torch.randn((3, 2), requires_grad=True)
        >>> target = torch.rand((3, 2), requires_grad=False)
        >>> loss = F.binary_cross_entropy(F.sigmoid(input), target)
        >>> loss.backward()
    """
    if not torch.jit.is_scripting():
        tens_ops = (input, target)
        if any([type(t) is not Tensor for t in tens_ops]) and has_torch_function(tens_ops):
            return handle_torch_function(
                binary_cross_entropy, tens_ops, input, target, weight=weight,
                size_average=size_average, reduce=reduce, reduction=reduction)
    if size_average is not None or reduce is not None:
        reduction_enum = _Reduction.legacy_get_enum(size_average, reduce)
    else:
        reduction_enum = _Reduction.get_enum(reduction)
    if target.size() != input.size():
        raise ValueError("Using a target size ({}) that is different to the input size ({}) is deprecated. "
                         "Please ensure they have the same size.".format(target.size(), input.size()))

    if weight is not None:
        new_size = _infer_size(target.size(), weight.size())
        weight = weight.expand(new_size)

    return torch._C._nn.binary_cross_entropy(
        input, target, weight, reduction_enum)


def binary_cross_entropy_with_logits(input, target, weight=None, size_average=None,
                                     reduce=None, reduction='mean', pos_weight=None):
    # type: (Tensor, Tensor, Optional[Tensor], Optional[bool], Optional[bool], str, Optional[Tensor]) -> Tensor
    r"""Function that measures Binary Cross Entropy between target and output
    logits.

    See :class:`~torch.nn.BCEWithLogitsLoss` for details.

    Args:
        input: Tensor of arbitrary shape
        target: Tensor of the same shape as input
        weight (Tensor, optional): a manual rescaling weight
            if provided it's repeated to match input tensor shape
        size_average (bool, optional): Deprecated (see :attr:`reduction`). By default,
            the losses are averaged over each loss element in the batch. Note that for
            some losses, there multiple elements per sample. If the field :attr:`size_average`
            is set to ``False``, the losses are instead summed for each minibatch. Ignored
            when reduce is ``False``. Default: ``True``
        reduce (bool, optional): Deprecated (see :attr:`reduction`). By default, the
            losses are averaged or summed over observations for each minibatch depending
            on :attr:`size_average`. When :attr:`reduce` is ``False``, returns a loss per
            batch element instead and ignores :attr:`size_average`. Default: ``True``
        reduction (string, optional): Specifies the reduction to apply to the output:
            ``'none'`` | ``'mean'`` | ``'sum'``. ``'none'``: no reduction will be applied,
            ``'mean'``: the sum of the output will be divided by the number of
            elements in the output, ``'sum'``: the output will be summed. Note: :attr:`size_average`
            and :attr:`reduce` are in the process of being deprecated, and in the meantime,
            specifying either of those two args will override :attr:`reduction`. Default: ``'mean'``
        pos_weight (Tensor, optional): a weight of positive examples.
                Must be a vector with length equal to the number of classes.

    Examples::

         >>> input = torch.randn(3, requires_grad=True)
         >>> target = torch.empty(3).random_(2)
         >>> loss = F.binary_cross_entropy_with_logits(input, target)
         >>> loss.backward()
    """
    if not torch.jit.is_scripting():
        tens_ops = (input, target)
        if any([type(t) is not Tensor for t in tens_ops]) and has_torch_function(tens_ops):
            return handle_torch_function(
                binary_cross_entropy_with_logits, tens_ops, input, target, weight=weight,
                size_average=size_average, reduce=reduce, reduction=reduction,
                pos_weight=pos_weight)
    if size_average is not None or reduce is not None:
        reduction_enum = _Reduction.legacy_get_enum(size_average, reduce)
    else:
        reduction_enum = _Reduction.get_enum(reduction)

    if not (target.size() == input.size()):
        raise ValueError("Target size ({}) must be the same as input size ({})".format(target.size(), input.size()))

    return torch.binary_cross_entropy_with_logits(input, target, weight, pos_weight, reduction_enum)


def _smooth_l1_loss(input, target, beta=1.0):
    # type: (Tensor, Tensor, float) -> Tensor
    t = torch.abs(input - target)
    return torch.where(t < beta, 0.5 * t ** 2 / beta, t - 0.5 * beta)


def smooth_l1_loss(input, target, size_average=None, reduce=None, reduction='mean', beta=1.0):
    # type: (Tensor, Tensor, Optional[bool], Optional[bool], str, Optional[float]) -> Tensor
    r"""Function that uses a squared term if the absolute
    element-wise error falls below beta and an L1 term otherwise.

    See :class:`~torch.nn.SmoothL1Loss` for details.
    """
    if not torch.jit.is_scripting():
        tens_ops = (input, target)
        if any([type(t) is not Tensor for t in tens_ops]) and has_torch_function(tens_ops):
            return handle_torch_function(
                smooth_l1_loss, tens_ops, input, target, size_average=size_average,
                reduce=reduce, reduction=reduction, beta=beta)
    if not (target.size() == input.size()):
        warnings.warn("Using a target size ({}) that is different to the input size ({}). "
                      "This will likely lead to incorrect results due to broadcasting. "
                      "Please ensure they have the same size.".format(target.size(), input.size()),
                      stacklevel=2)
    if size_average is not None or reduce is not None:
        reduction = _Reduction.legacy_get_string(size_average, reduce)
<<<<<<< HEAD
    if target.requires_grad:
        _Reduction.get_enum(reduction)  # throw an error if reduction is invalid
        ret = _smooth_l1_loss(input, target, beta)
        if reduction != 'none':
            ret = torch.mean(ret) if reduction == 'mean' else torch.sum(ret)
    else:
        expanded_input, expanded_target = torch.broadcast_tensors(input, target)
        ret = torch._C._nn.smooth_l1_loss(expanded_input, expanded_target, _Reduction.get_enum(reduction), beta)
    return ret
=======

    expanded_input, expanded_target = torch.broadcast_tensors(input, target)
    return torch._C._nn.smooth_l1_loss(expanded_input, expanded_target, _Reduction.get_enum(reduction))
>>>>>>> c68a99bd


def l1_loss(input, target, size_average=None, reduce=None, reduction='mean'):
    # type: (Tensor, Tensor, Optional[bool], Optional[bool], str) -> Tensor
    r"""l1_loss(input, target, size_average=None, reduce=None, reduction='mean') -> Tensor

    Function that takes the mean element-wise absolute value difference.

    See :class:`~torch.nn.L1Loss` for details.
    """
    if not torch.jit.is_scripting():
        tens_ops = (input, target)
        if any([type(t) is not Tensor for t in tens_ops]) and has_torch_function(tens_ops):
            return handle_torch_function(
                l1_loss, tens_ops, input, target, size_average=size_average, reduce=reduce,
                reduction=reduction)
    if not (target.size() == input.size()):
        warnings.warn("Using a target size ({}) that is different to the input size ({}). "
                      "This will likely lead to incorrect results due to broadcasting. "
                      "Please ensure they have the same size.".format(target.size(), input.size()),
                      stacklevel=2)
    if size_average is not None or reduce is not None:
        reduction = _Reduction.legacy_get_string(size_average, reduce)


    expanded_input, expanded_target = torch.broadcast_tensors(input, target)
    return torch._C._nn.l1_loss(expanded_input, expanded_target, _Reduction.get_enum(reduction))


def mse_loss(input, target, size_average=None, reduce=None, reduction='mean'):
    # type: (Tensor, Tensor, Optional[bool], Optional[bool], str) -> Tensor
    r"""mse_loss(input, target, size_average=None, reduce=None, reduction='mean') -> Tensor

    Measures the element-wise mean squared error.

    See :class:`~torch.nn.MSELoss` for details.
    """
    if not torch.jit.is_scripting():
        tens_ops = (input, target)
        if any([type(t) is not Tensor for t in tens_ops]) and has_torch_function(tens_ops):
            return handle_torch_function(
                mse_loss, tens_ops, input, target, size_average=size_average, reduce=reduce,
                reduction=reduction)
    if not (target.size() == input.size()):
        warnings.warn("Using a target size ({}) that is different to the input size ({}). "
                      "This will likely lead to incorrect results due to broadcasting. "
                      "Please ensure they have the same size.".format(target.size(), input.size()),
                      stacklevel=2)
    if size_average is not None or reduce is not None:
        reduction = _Reduction.legacy_get_string(size_average, reduce)

    expanded_input, expanded_target = torch.broadcast_tensors(input, target)
    return torch._C._nn.mse_loss(expanded_input, expanded_target, _Reduction.get_enum(reduction))


def margin_ranking_loss(input1, input2, target, margin=0, size_average=None,
                        reduce=None, reduction='mean'):
    # type: (Tensor, Tensor, Tensor, float, Optional[bool], Optional[bool], str) -> Tensor
    r"""margin_ranking_loss(input1, input2, target, margin=0, size_average=None, reduce=None, reduction='mean') -> Tensor

    See :class:`~torch.nn.MarginRankingLoss` for details.
    """  # noqa
    if not torch.jit.is_scripting():
        tens_ops = (input1, input2, target)
        if any([type(t) is not Tensor for t in tens_ops]) and has_torch_function(tens_ops):
            return handle_torch_function(
                margin_ranking_loss, tens_ops, input1, input2, target, margin=margin,
                size_average=size_average, reduce=reduce, reduction=reduction)
    if size_average is not None or reduce is not None:
        reduction_enum = _Reduction.legacy_get_enum(size_average, reduce)
    else:
        reduction_enum = _Reduction.get_enum(reduction)
    if input1.dim() == 0 or input2.dim() == 0 or target.dim() == 0:
        raise RuntimeError(("margin_ranking_loss does not support scalars, got sizes: "
                            "input1: {}, input2: {}, target: {} ".format(input1.size(), input2.size(), target.size())))
    return torch.margin_ranking_loss(input1, input2, target, margin, reduction_enum)


def hinge_embedding_loss(input, target, margin=1.0, size_average=None,
                         reduce=None, reduction='mean'):
    # type: (Tensor, Tensor, float, Optional[bool], Optional[bool], str) -> Tensor
    r"""hinge_embedding_loss(input, target, margin=1.0, size_average=None, reduce=None, reduction='mean') -> Tensor

    See :class:`~torch.nn.HingeEmbeddingLoss` for details.
    """  # noqa
    if not torch.jit.is_scripting():
        tens_ops = (input, target)
        if any([type(t) is not Tensor for t in tens_ops]) and has_torch_function(tens_ops):
            return handle_torch_function(
                hinge_embedding_loss, tens_ops, input, target, margin=margin,
                size_average=size_average, reduce=reduce, reduction=reduction)
    if size_average is not None or reduce is not None:
        reduction_enum = _Reduction.legacy_get_enum(size_average, reduce)
    else:
        reduction_enum = _Reduction.get_enum(reduction)
    return torch.hinge_embedding_loss(input, target, margin, reduction_enum)


def multilabel_margin_loss(input, target, size_average=None, reduce=None, reduction='mean'):
    # type: (Tensor, Tensor, Optional[bool], Optional[bool], str) -> Tensor
    r"""multilabel_margin_loss(input, target, size_average=None, reduce=None, reduction='mean') -> Tensor

    See :class:`~torch.nn.MultiLabelMarginLoss` for details.
    """
    if not torch.jit.is_scripting():
        tens_ops = (input, target)
        if any([type(t) is not Tensor for t in tens_ops]) and has_torch_function(tens_ops):
            return handle_torch_function(
                multilabel_margin_loss, tens_ops, input, target, size_average=size_average,
                reduce=reduce, reduction=reduction)
    if size_average is not None or reduce is not None:
        reduction_enum = _Reduction.legacy_get_enum(size_average, reduce)
    else:
        reduction_enum = _Reduction.get_enum(reduction)
    return torch._C._nn.multilabel_margin_loss(input, target, reduction_enum)


def soft_margin_loss(input, target, size_average=None, reduce=None, reduction='mean'):
    # type: (Tensor, Tensor, Optional[bool], Optional[bool], str) -> Tensor
    r"""soft_margin_loss(input, target, size_average=None, reduce=None, reduction='mean') -> Tensor

    See :class:`~torch.nn.SoftMarginLoss` for details.
    """
    if not torch.jit.is_scripting():
        tens_ops = (input, target)
        if any([type(t) is not Tensor for t in tens_ops]) and has_torch_function(tens_ops):
            return handle_torch_function(
                soft_margin_loss, tens_ops, input, target, size_average=size_average,
                reduce=reduce, reduction=reduction)
    if size_average is not None or reduce is not None:
        reduction_enum = _Reduction.legacy_get_enum(size_average, reduce)
    else:
        reduction_enum = _Reduction.get_enum(reduction)
    return torch._C._nn.soft_margin_loss(input, target, reduction_enum)


def multilabel_soft_margin_loss(input, target, weight=None, size_average=None,
                                reduce=None, reduction='mean'):
    # type: (Tensor, Tensor, Optional[Tensor], Optional[bool], Optional[bool], str) -> Tensor
    r"""multilabel_soft_margin_loss(input, target, weight=None, size_average=None) -> Tensor

    See :class:`~torch.nn.MultiLabelSoftMarginLoss` for details.
    """
    if not torch.jit.is_scripting():
        tens_ops = (input, target)
        if any([type(t) is not Tensor for t in tens_ops]) and has_torch_function(tens_ops):
            return handle_torch_function(
                multilabel_soft_margin_loss, tens_ops, input, target, weight=weight,
                size_average=size_average, reduce=reduce, reduction=reduction)
    if size_average is not None or reduce is not None:
        reduction = _Reduction.legacy_get_string(size_average, reduce)

    loss = -(target * logsigmoid(input) + (1 - target) * logsigmoid(-input))

    if weight is not None:
        loss = loss * weight

    loss = loss.sum(dim=1) / input.size(1)  # only return N loss values

    if reduction == 'none':
        ret = loss
    elif reduction == 'mean':
        ret = loss.mean()
    elif reduction == 'sum':
        ret = loss.sum()
    else:
        ret = input
        raise ValueError(reduction + " is not valid")
    return ret


def cosine_embedding_loss(input1, input2, target, margin=0, size_average=None,
                          reduce=None, reduction='mean'):
    # type: (Tensor, Tensor, Tensor, float, Optional[bool], Optional[bool], str) -> Tensor
    r"""cosine_embedding_loss(input1, input2, target, margin=0, size_average=None, reduce=None, reduction='mean') -> Tensor

    See :class:`~torch.nn.CosineEmbeddingLoss` for details.
    """  # noqa
    if not torch.jit.is_scripting():
        tens_ops = (input1, input2, target)
        if any([type(t) is not Tensor for t in tens_ops]) and has_torch_function(tens_ops):
            return handle_torch_function(
                cosine_embedding_loss, tens_ops, input1, input2, target, margin=margin,
                size_average=size_average, reduce=reduce, reduction=reduction)
    if size_average is not None or reduce is not None:
        reduction_enum = _Reduction.legacy_get_enum(size_average, reduce)
    else:
        reduction_enum = _Reduction.get_enum(reduction)
    return torch.cosine_embedding_loss(input1, input2, target, margin, reduction_enum)


def multi_margin_loss(input, target, p=1, margin=1., weight=None, size_average=None,
                      reduce=None, reduction='mean'):
    # type: (Tensor, Tensor, int, float, Optional[Tensor], Optional[bool], Optional[bool], str) -> Tensor
    r"""multi_margin_loss(input, target, p=1, margin=1, weight=None, size_average=None,
                          reduce=None, reduction='mean') -> Tensor

    See :class:`~torch.nn.MultiMarginLoss` for details.
    """
    if not torch.jit.is_scripting():
        tens_ops = (input, target)
        if any([type(t) is not Tensor for t in tens_ops]) and has_torch_function(tens_ops):
            return handle_torch_function(
                multi_margin_loss, tens_ops, input, target, p=p, margin=margin,
                weight=weight, size_average=size_average, reduce=reduce,
                reduction=reduction)
    if size_average is not None or reduce is not None:
        reduction_enum = _Reduction.legacy_get_enum(size_average, reduce)
    else:
        reduction_enum = _Reduction.get_enum(reduction)
    if p != 1 and p != 2:
        raise ValueError('only p == 1 and p == 2 supported')
    if weight is not None:
        if weight.dim() != 1:
            raise ValueError('weight must be one-dimensional')

    return torch._C._nn.multi_margin_loss(input, target, p, margin, weight, reduction_enum)


pixel_shuffle = _add_docstr(torch.pixel_shuffle, r"""
Rearranges elements in a tensor of shape :math:`(*, C \times r^2, H, W)` to a
tensor of shape :math:`(*, C, H \times r, W \times r)`.

See :class:`~torch.nn.PixelShuffle` for details.

Args:
    input (Tensor): the input tensor
    upscale_factor (int): factor to increase spatial resolution by

Examples::

    >>> input = torch.randn(1, 9, 4, 4)
    >>> output = torch.nn.functional.pixel_shuffle(input, 3)
    >>> print(output.size())
    torch.Size([1, 1, 12, 12])
""")

channel_shuffle = _add_docstr(torch.channel_shuffle, r"""
Divide the channels in a tensor of shape :math:`(*, C , H, W)`
into g groups and rearrange them as :math:`(*, C \frac g, g, H, W)`,
while keeping the original tensor shape.

See :class:`~torch.nn.ChannelShuffle` for details.

Args:
    input (Tensor): the input tensor
    groups (int): number of groups to divide channels in and rearrange.

Examples::

    >>> input = torch.randn(1, 4, 2, 2)
    >>> print(input)
    [[[[1, 2],
       [3, 4]],
      [[5, 6],
       [7, 8]],
      [[9, 10],
       [11, 12]],
      [[13, 14],
       [15, 16]],
     ]]
    >>> output = torch.nn.functional.channel_shuffle(input, 2)
    >>> print(output)
    [[[[1, 2],
       [3, 4]],
      [[9, 10],
       [11, 12]],
      [[5, 6],
       [7, 8]],
      [[13, 14],
       [15, 16]],
     ]]
""")

@_overload  # noqa: F811
def upsample(input, size=None, scale_factor=None, mode='nearest', align_corners=None):  # noqa: F811
    # type: (Tensor, Optional[int], Optional[float], str, Optional[bool]) -> Tensor
    pass

@_overload  # noqa: F811
def upsample(input, size=None, scale_factor=None, mode='nearest', align_corners=None):  # noqa: F811
    # type: (Tensor, Optional[List[int]], Optional[float], str, Optional[bool]) -> Tensor
    pass


def upsample(input, size=None, scale_factor=None, mode='nearest', align_corners=None):  # noqa: F811
    r"""Upsamples the input to either the given :attr:`size` or the given
    :attr:`scale_factor`

    .. warning::
        This function is deprecated in favor of :func:`torch.nn.functional.interpolate`.
        This is equivalent with ``nn.functional.interpolate(...)``.

    Note:
        When using the CUDA backend, this operation may induce nondeterministic
        behaviour in its backward pass that is not easily switched off.
        Please see the notes on :doc:`/notes/randomness` for background.

    The algorithm used for upsampling is determined by :attr:`mode`.

    Currently temporal, spatial and volumetric upsampling are supported, i.e.
    expected inputs are 3-D, 4-D or 5-D in shape.

    The input dimensions are interpreted in the form:
    `mini-batch x channels x [optional depth] x [optional height] x width`.

    The modes available for upsampling are: `nearest`, `linear` (3D-only),
    `bilinear`, `bicubic` (4D-only), `trilinear` (5D-only)

    Args:
        input (Tensor): the input tensor
        size (int or Tuple[int] or Tuple[int, int] or Tuple[int, int, int]):
            output spatial size.
        scale_factor (float or Tuple[float]): multiplier for spatial size. Has to match input size if it is a tuple.
        mode (string): algorithm used for upsampling:
            ``'nearest'`` | ``'linear'`` | ``'bilinear'`` | ``'bicubic'`` |
            ``'trilinear'``. Default: ``'nearest'``
        align_corners (bool, optional): Geometrically, we consider the pixels of the
            input and output as squares rather than points.
            If set to ``True``, the input and output tensors are aligned by the
            center points of their corner pixels, preserving the values at the corner pixels.
            If set to ``False``, the input and output tensors are aligned by the corner
            points of their corner pixels, and the interpolation uses edge value padding
            for out-of-boundary values, making this operation *independent* of input size
            when :attr:`scale_factor` is kept the same. This only has an effect when :attr:`mode`
            is ``'linear'``, ``'bilinear'``, ``'bicubic'`` or ``'trilinear'``.
            Default: ``False``

    .. note::
        With ``mode='bicubic'``, it's possible to cause overshoot, in other words it can produce
        negative values or values greater than 255 for images.
        Explicitly call ``result.clamp(min=0, max=255)`` if you want to reduce the overshoot
        when displaying the image.

    .. warning::
        With ``align_corners = True``, the linearly interpolating modes
        (`linear`, `bilinear`, and `trilinear`) don't proportionally align the
        output and input pixels, and thus the output values can depend on the
        input size. This was the default behavior for these modes up to version
        0.3.1. Since then, the default behavior is ``align_corners = False``.
        See :class:`~torch.nn.Upsample` for concrete examples on how this
        affects the outputs.

    """
    warnings.warn("nn.functional.upsample is deprecated. Use nn.functional.interpolate instead.")
    return interpolate(input, size, scale_factor, mode, align_corners)

@_overload  # noqa: F811
def interpolate(input, size=None, scale_factor=None, mode='nearest', align_corners=None, recompute_scale_factor=None):  # noqa: F811
    # type: (Tensor, Optional[int], Optional[List[float]], str, Optional[bool], Optional[bool]) -> Tensor
    pass

@_overload  # noqa: F811
def interpolate(input, size=None, scale_factor=None, mode='nearest', align_corners=None, recompute_scale_factor=None):  # noqa: F811
    # type: (Tensor, Optional[List[int]], Optional[List[float]], str, Optional[bool], Optional[bool]) -> Tensor
    pass

@_overload  # noqa: F811
def interpolate(input, size=None, scale_factor=None, mode='nearest', align_corners=None, recompute_scale_factor=None):  # noqa: F811
    # type: (Tensor, Optional[int], Optional[float], str, Optional[bool], Optional[bool]) -> Tensor
    pass

@_overload  # noqa: F811
def interpolate(input, size=None, scale_factor=None, mode='nearest', align_corners=None, recompute_scale_factor=None):  # noqa: F811
    # type: (Tensor, Optional[List[int]], Optional[float], str, Optional[bool], Optional[bool]) -> Tensor
    pass

def interpolate(input, size=None, scale_factor=None, mode='nearest', align_corners=None, recompute_scale_factor=None):  # noqa: F811
    # type: (Tensor, Optional[int], Optional[List[float]], str, Optional[bool], Optional[bool]) -> Tensor
    r"""Down/up samples the input to either the given :attr:`size` or the given
    :attr:`scale_factor`

    The algorithm used for interpolation is determined by :attr:`mode`.

    Currently temporal, spatial and volumetric sampling are supported, i.e.
    expected inputs are 3-D, 4-D or 5-D in shape.

    The input dimensions are interpreted in the form:
    `mini-batch x channels x [optional depth] x [optional height] x width`.

    The modes available for resizing are: `nearest`, `linear` (3D-only),
    `bilinear`, `bicubic` (4D-only), `trilinear` (5D-only), `area`

    Args:
        input (Tensor): the input tensor
        size (int or Tuple[int] or Tuple[int, int] or Tuple[int, int, int]):
            output spatial size.
        scale_factor (float or Tuple[float]): multiplier for spatial size. Has to match input size if it is a tuple.
        mode (str): algorithm used for upsampling:
            ``'nearest'`` | ``'linear'`` | ``'bilinear'`` | ``'bicubic'`` |
            ``'trilinear'`` | ``'area'``. Default: ``'nearest'``
        align_corners (bool, optional): Geometrically, we consider the pixels of the
            input and output as squares rather than points.
            If set to ``True``, the input and output tensors are aligned by the
            center points of their corner pixels, preserving the values at the corner pixels.
            If set to ``False``, the input and output tensors are aligned by the corner
            points of their corner pixels, and the interpolation uses edge value padding
            for out-of-boundary values, making this operation *independent* of input size
            when :attr:`scale_factor` is kept the same. This only has an effect when :attr:`mode`
            is ``'linear'``, ``'bilinear'``, ``'bicubic'`` or ``'trilinear'``.
            Default: ``False``
        recompute_scale_factor (bool, optional): recompute the scale_factor for use in the
            interpolation calculation.  When `scale_factor` is passed as a parameter, it is used
            to compute the `output_size`.  If `recompute_scale_factor` is ```False`` or not specified,
            the passed-in `scale_factor` will be used in the interpolation computation.
            Otherwise, a new `scale_factor` will be computed based on the output and input sizes for
            use in the interpolation computation (i.e. the computation will be identical to if the computed
            `output_size` were passed-in explicitly).  Note that when `scale_factor` is floating-point,
            the recomputed scale_factor may differ from the one passed in due to rounding and precision
            issues.

    .. note::
        With ``mode='bicubic'``, it's possible to cause overshoot, in other words it can produce
        negative values or values greater than 255 for images.
        Explicitly call ``result.clamp(min=0, max=255)`` if you want to reduce the overshoot
        when displaying the image.

    .. warning::
        With ``align_corners = True``, the linearly interpolating modes
        (`linear`, `bilinear`, and `trilinear`) don't proportionally align the
        output and input pixels, and thus the output values can depend on the
        input size. This was the default behavior for these modes up to version
        0.3.1. Since then, the default behavior is ``align_corners = False``.
        See :class:`~torch.nn.Upsample` for concrete examples on how this
        affects the outputs.

    .. warning::
        When scale_factor is specified, if recompute_scale_factor=True,
        scale_factor is used to compute the output_size which will then
        be used to infer new scales for the interpolation.
        The default behavior for recompute_scale_factor changed to False
        in 1.6.0, and scale_factor is used in the interpolation
        calculation.

    Note:
        When using the CUDA backend, this operation may induce nondeterministic
        behaviour in its backward pass that is not easily switched off.
        Please see the notes on :doc:`/notes/randomness` for background.
    """
    if not torch.jit.is_scripting():
        if type(input) is not Tensor and has_torch_function((input,)):
            return handle_torch_function(
                interpolate, (input,), input, size=size, scale_factor=scale_factor,
                mode=mode, align_corners=align_corners,
                recompute_scale_factor=recompute_scale_factor)

    if mode in ('nearest', 'area'):
        if align_corners is not None:
            raise ValueError("align_corners option can only be set with the "
                             "interpolating modes: linear | bilinear | bicubic | trilinear")
    else:
        if align_corners is None:
            warnings.warn("Default upsampling behavior when mode={} is changed "
                          "to align_corners=False since 0.4.0. Please specify "
                          "align_corners=True if the old behavior is desired. "
                          "See the documentation of nn.Upsample for details.".format(mode))
            align_corners = False

    dim = input.dim() - 2  # Number of spatial dimensions.

    # Process size and scale_factor.  Validate that exactly one is set.
    # Validate its length if it is a list, or expand it if it is a scalar.
    # After this block, exactly one of output_size and scale_factors will
    # be non-None, and it will be a list (or tuple).
    if size is not None and scale_factor is not None:
        raise ValueError('only one of size or scale_factor should be defined')
    elif size is not None:
        assert scale_factor is None
        scale_factors = None
        if isinstance(size, (list, tuple)):
            if len(size) != dim:
                raise ValueError('size shape must match input shape. '
                                 'Input is {}D, size is {}'.format(dim, len(size)))
            output_size = size
        else:
            output_size = [size for _ in range(dim)]
    elif scale_factor is not None:
        assert size is None
        output_size = None
        if isinstance(scale_factor, (list, tuple)):
            if len(scale_factor) != dim:
                raise ValueError('scale_factor shape must match input shape. '
                                 'Input is {}D, scale_factor is {}'.format(dim, len(scale_factor)))
            scale_factors = scale_factor
        else:
            scale_factors = [scale_factor for _ in range(dim)]
    else:
        raise ValueError('either size or scale_factor should be defined')

    if recompute_scale_factor is None:
        # only warn when the scales have floating values since
        # the result for ints is the same with/without recompute_scale_factor
        if scale_factors is not None:
            for scale in scale_factors:
                if math.floor(scale) != scale:
                    warnings.warn("The default behavior for interpolate/upsample with float scale_factor changed "
                                  "in 1.6.0 to align with other frameworks/libraries, and now uses scale_factor directly, "
                                  "instead of relying on the computed output size. "
                                  "If you wish to restore the old behavior, please set recompute_scale_factor=True. "
                                  "See the documentation of nn.Upsample for details. ")
                    break
    elif recompute_scale_factor and size is not None:
        raise ValueError("recompute_scale_factor is not meaningful with an explicit size.")

    # "area" mode always requires an explicit size rather than scale factor.
    # Re-use the recompute_scale_factor code path.
    if mode == "area" and output_size is None:
        recompute_scale_factor = True

    if recompute_scale_factor is not None and recompute_scale_factor:
        # We compute output_size here, then un-set scale_factors.
        # The C++ code will recompute it based on the (integer) output size.
        if not torch.jit.is_scripting() and torch._C._get_tracing_state():
            # make scale_factor a tensor in tracing so constant doesn't get baked in
            output_size = [(torch.floor((input.size(i + 2).float() * torch.tensor(scale_factors[i],
                           dtype=torch.float32)).float())) for i in range(dim)]
        else:
            assert scale_factors is not None
            output_size = [int(math.floor(float(input.size(i + 2)) * scale_factors[i])) for i in range(dim)]
        scale_factors = None

    if input.dim() == 3 and mode == 'nearest':
        return torch._C._nn.upsample_nearest1d(input, output_size, scale_factors)
    if input.dim() == 4 and mode == 'nearest':
        return torch._C._nn.upsample_nearest2d(input, output_size, scale_factors)
    if input.dim() == 5 and mode == 'nearest':
        return torch._C._nn.upsample_nearest3d(input, output_size, scale_factors)

    if input.dim() == 3 and mode == 'area':
        assert output_size is not None
        return adaptive_avg_pool1d(input, output_size)
    if input.dim() == 4 and mode == 'area':
        assert output_size is not None
        return adaptive_avg_pool2d(input, output_size)
    if input.dim() == 5 and mode == 'area':
        assert output_size is not None
        return adaptive_avg_pool3d(input, output_size)

    if input.dim() == 3 and mode == 'linear':
        assert align_corners is not None
        return torch._C._nn.upsample_linear1d(input, output_size, align_corners, scale_factors)
    if input.dim() == 4 and mode == 'bilinear':
        assert align_corners is not None
        return torch._C._nn.upsample_bilinear2d(input, output_size, align_corners, scale_factors)
    if input.dim() == 5 and mode == 'trilinear':
        assert align_corners is not None
        return torch._C._nn.upsample_trilinear3d(input, output_size, align_corners, scale_factors)
    if input.dim() == 4 and mode == 'bicubic':
        assert align_corners is not None
        return torch._C._nn.upsample_bicubic2d(input, output_size, align_corners, scale_factors)

    if input.dim() == 3 and mode == 'bilinear':
        raise NotImplementedError("Got 3D input, but bilinear mode needs 4D input")
    if input.dim() == 3 and mode == 'trilinear':
        raise NotImplementedError("Got 3D input, but trilinear mode needs 5D input")
    if input.dim() == 4 and mode == 'linear':
        raise NotImplementedError("Got 4D input, but linear mode needs 3D input")
    if input.dim() == 4 and mode == 'trilinear':
        raise NotImplementedError("Got 4D input, but trilinear mode needs 5D input")
    if input.dim() == 5 and mode == 'linear':
        raise NotImplementedError("Got 5D input, but linear mode needs 3D input")
    if input.dim() == 5 and mode == 'bilinear':
        raise NotImplementedError("Got 5D input, but bilinear mode needs 4D input")

    raise NotImplementedError("Input Error: Only 3D, 4D and 5D input Tensors supported"
                              " (got {}D) for the modes: nearest | linear | bilinear | bicubic | trilinear"
                              " (got {})".format(input.dim(), mode))

@_overload  # noqa: F811
def upsample_nearest(input, size=None, scale_factor=None):  # noqa: F811
    # type: (Tensor, Optional[int], Optional[float]) -> Tensor
    pass

@_overload  # noqa: F811
def upsample_nearest(input, size=None, scale_factor=None):  # noqa: F811
    # type: (Tensor, Optional[List[int]], Optional[float]) -> Tensor
    pass

def upsample_nearest(input, size=None, scale_factor=None):  # noqa: F811
    r"""Upsamples the input, using nearest neighbours' pixel values.

    .. warning::
        This function is deprecated in favor of :func:`torch.nn.functional.interpolate`.
        This is equivalent with ``nn.functional.interpolate(..., mode='nearest')``.

    Currently spatial and volumetric upsampling are supported (i.e. expected
    inputs are 4 or 5 dimensional).

    Args:
        input (Tensor): input
        size (int or Tuple[int, int] or Tuple[int, int, int]): output spatia
            size.
        scale_factor (int): multiplier for spatial size. Has to be an integer.

    Note:
        When using the CUDA backend, this operation may induce nondeterministic
        behaviour in its backward pass that is not easily switched off.
        Please see the notes on :doc:`/notes/randomness` for background.
    """
    # DeprecationWarning is ignored by default
    warnings.warn("nn.functional.upsample_nearest is deprecated. Use nn.functional.interpolate instead.")
    return interpolate(input, size, scale_factor, mode='nearest')

@_overload  # noqa: F811
def upsample_bilinear(input, size=None, scale_factor=None):  # noqa: F811
    # type: (Tensor, Optional[int], Optional[float]) -> Tensor
    pass

@_overload  # noqa: F811
def upsample_bilinear(input, size=None, scale_factor=None):  # noqa: F811
    # type: (Tensor, Optional[List[int]], Optional[float]) -> Tensor
    pass

@_overload  # noqa: F811
def upsample_bilinear(input, size=None, scale_factor=None):  # noqa: F811
    # type: (Tensor, Optional[int], Optional[List[float]]) -> Tensor
    pass

@_overload  # noqa: F811
def upsample_bilinear(input, size=None, scale_factor=None):  # noqa: F811
    # type: (Tensor, Optional[List[int]], Optional[List[float]]) -> Tensor
    pass

def upsample_bilinear(input, size=None, scale_factor=None):  # noqa: F811
    r"""Upsamples the input, using bilinear upsampling.

    .. warning::
        This function is deprecated in favor of :func:`torch.nn.functional.interpolate`.
        This is equivalent with
        ``nn.functional.interpolate(..., mode='bilinear', align_corners=True)``.

    Expected inputs are spatial (4 dimensional). Use `upsample_trilinear` fo
    volumetric (5 dimensional) inputs.

    Args:
        input (Tensor): input
        size (int or Tuple[int, int]): output spatial size.
        scale_factor (int or Tuple[int, int]): multiplier for spatial size

    Note:
        When using the CUDA backend, this operation may induce nondeterministic
        behaviour in its backward pass that is not easily switched off.
        Please see the notes on :doc:`/notes/randomness` for background.
    """
    # DeprecationWarning is ignored by default
    warnings.warn("nn.functional.upsample_bilinear is deprecated. Use nn.functional.interpolate instead.")
    return interpolate(input, size, scale_factor, mode='bilinear', align_corners=True)


GRID_SAMPLE_INTERPOLATION_MODES = {
    'bilinear': 0,
    'nearest': 1,
}

GRID_SAMPLE_PADDING_MODES = {
    'zeros': 0,
    'border': 1,
    'reflection': 2,
}


def grid_sample(input, grid, mode='bilinear', padding_mode='zeros', align_corners=None):
    # type: (Tensor, Tensor, str, str, Optional[bool]) -> Tensor
    r"""Given an :attr:`input` and a flow-field :attr:`grid`, computes the
    ``output`` using :attr:`input` values and pixel locations from :attr:`grid`.

    Currently, only spatial (4-D) and volumetric (5-D) :attr:`input` are
    supported.

    In the spatial (4-D) case, for :attr:`input` with shape
    :math:`(N, C, H_\text{in}, W_\text{in})` and :attr:`grid` with shape
    :math:`(N, H_\text{out}, W_\text{out}, 2)`, the output will have shape
    :math:`(N, C, H_\text{out}, W_\text{out})`.

    For each output location ``output[n, :, h, w]``, the size-2 vector
    ``grid[n, h, w]`` specifies :attr:`input` pixel locations ``x`` and ``y``,
    which are used to interpolate the output value ``output[n, :, h, w]``.
    In the case of 5D inputs, ``grid[n, d, h, w]`` specifies the
    ``x``, ``y``, ``z`` pixel locations for interpolating
    ``output[n, :, d, h, w]``. :attr:`mode` argument specifies ``nearest`` or
    ``bilinear`` interpolation method to sample the input pixels.

    :attr:`grid` specifies the sampling pixel locations normalized by the
    :attr:`input` spatial dimensions. Therefore, it should have most values in
    the range of ``[-1, 1]``. For example, values ``x = -1, y = -1`` is the
    left-top pixel of :attr:`input`, and values  ``x = 1, y = 1`` is the
    right-bottom pixel of :attr:`input`.

    If :attr:`grid` has values outside the range of ``[-1, 1]``, the corresponding
    outputs are handled as defined by :attr:`padding_mode`. Options are

        * ``padding_mode="zeros"``: use ``0`` for out-of-bound grid locations,
        * ``padding_mode="border"``: use border values for out-of-bound grid locations,
        * ``padding_mode="reflection"``: use values at locations reflected by
          the border for out-of-bound grid locations. For location far away
          from the border, it will keep being reflected until becoming in bound,
          e.g., (normalized) pixel location ``x = -3.5`` reflects by border ``-1``
          and becomes ``x' = 1.5``, then reflects by border ``1`` and becomes
          ``x'' = -0.5``.

    Note:
        This function is often used in conjunction with :func:`affine_grid`
        to build `Spatial Transformer Networks`_ .

    Note:
        When using the CUDA backend, this operation may induce nondeterministic
        behaviour in its backward pass that is not easily switched off.
        Please see the notes on :doc:`/notes/randomness` for background.

    Note:
        NaN values in :attr:`grid` would be interpreted as ``-1``.

    Args:
        input (Tensor): input of shape :math:`(N, C, H_\text{in}, W_\text{in})` (4-D case)
                        or :math:`(N, C, D_\text{in}, H_\text{in}, W_\text{in})` (5-D case)
        grid (Tensor): flow-field of shape :math:`(N, H_\text{out}, W_\text{out}, 2)` (4-D case)
                       or :math:`(N, D_\text{out}, H_\text{out}, W_\text{out}, 3)` (5-D case)
        mode (str): interpolation mode to calculate output values
            ``'bilinear'`` | ``'nearest'``. Default: ``'bilinear'``
        padding_mode (str): padding mode for outside grid values
            ``'zeros'`` | ``'border'`` | ``'reflection'``. Default: ``'zeros'``
        align_corners (bool, optional): Geometrically, we consider the pixels of the
            input  as squares rather than points.
            If set to ``True``, the extrema (``-1`` and ``1``) are considered as referring
            to the center points of the input's corner pixels. If set to ``False``, they
            are instead considered as referring to the corner points of the input's corner
            pixels, making the sampling more resolution agnostic.
            This option parallels the ``align_corners`` option in
            :func:`interpolate`, and so whichever option is used here
            should also be used there to resize the input image before grid sampling.
            Default: ``False``

    Returns:
        output (Tensor): output Tensor

    .. _`Spatial Transformer Networks`:
        https://arxiv.org/abs/1506.02025

    .. warning::
        When ``align_corners = True``, the grid positions depend on the pixel
        size relative to the input image size, and so the locations sampled by
        :func:`grid_sample` will differ for the same input given at different
        resolutions (that is, after being upsampled or downsampled).
        The default behavior up to version 1.2.0 was ``align_corners = True``.
        Since then, the default behavior has been changed to ``align_corners = False``,
        in order to bring it in line with the default for :func:`interpolate`.
    """
    if not torch.jit.is_scripting():
        tens_ops = (input, grid)
        if any([type(t) is not Tensor for t in tens_ops]) and has_torch_function(tens_ops):
            return handle_torch_function(
                grid_sample, tens_ops, input, grid, mode=mode, padding_mode=padding_mode,
                align_corners=align_corners)
    if mode != 'bilinear' and mode != 'nearest':
        raise ValueError("nn.functional.grid_sample(): expected mode to be "
                         "'bilinear' or 'nearest', but got: '{}'".format(mode))
    if padding_mode != 'zeros' and padding_mode != 'border' and padding_mode != 'reflection':
        raise ValueError("nn.functional.grid_sample(): expected padding_mode "
                         "to be 'zeros', 'border', or 'reflection', "
                         "but got: '{}'".format(padding_mode))

    if mode == 'bilinear':
        mode_enum = 0
    else:  # mode == 'nearest'
        mode_enum = 1

    if padding_mode == 'zeros':
        padding_mode_enum = 0
    elif padding_mode == 'border':
        padding_mode_enum = 1
    else:  # padding_mode == 'reflection'
        padding_mode_enum = 2

    if align_corners is None:
        warnings.warn("Default grid_sample and affine_grid behavior has changed "
                      "to align_corners=False since 1.3.0. Please specify "
                      "align_corners=True if the old behavior is desired. "
                      "See the documentation of grid_sample for details.")
        align_corners = False

    return torch.grid_sampler(input, grid, mode_enum, padding_mode_enum, align_corners)


def affine_grid(theta, size, align_corners=None):
    # type: (Tensor, List[int], Optional[bool]) -> Tensor
    r"""Generates a 2D or 3D flow field (sampling grid), given a batch of
    affine matrices :attr:`theta`.

    .. note::
        This function is often used in conjunction with :func:`grid_sample`
        to build `Spatial Transformer Networks`_ .

    Args:
        theta (Tensor): input batch of affine matrices with shape
            (:math:`N \times 2 \times 3`) for 2D or
            (:math:`N \times 3 \times 4`) for 3D
        size (torch.Size): the target output image size.
            (:math:`N \times C \times H \times W` for 2D or
            :math:`N \times C \times D \times H \times W` for 3D)
            Example: torch.Size((32, 3, 24, 24))
        align_corners (bool, optional): if ``True``, consider ``-1`` and ``1``
            to refer to the centers of the corner pixels rather than the image corners.
            Refer to :func:`grid_sample` for a more complete description.
            A grid generated by :func:`affine_grid` should be passed to :func:`grid_sample`
            with the same setting for this option.
            Default: ``False``

    Returns:
        output (Tensor): output Tensor of size (:math:`N \times H \times W \times 2`)

    .. _`Spatial Transformer Networks`:
        https://arxiv.org/abs/1506.02025

    .. warning::
        When ``align_corners = True``, the grid positions depend on the pixel
        size relative to the input image size, and so the locations sampled by
        :func:`grid_sample` will differ for the same input given at different
        resolutions (that is, after being upsampled or downsampled).
        The default behavior up to version 1.2.0 was ``align_corners = True``.
        Since then, the default behavior has been changed to ``align_corners = False``,
        in order to bring it in line with the default for :func:`interpolate`.
    .. warning::
        When ``align_corners = True``, 2D affine transforms on 1D data and
        3D affine transforms on 2D data (that is, when one of the spatial
        dimensions has unit size) are ill-defined, and not an intended use case.
        This is not a problem when ``align_corners = False``.
        Up to version 1.2.0, all grid points along a unit dimension were
        considered arbitrarily to be at ``-1``.
        From version 1.3.0, under ``align_corners = True`` all grid points
        along a unit dimension are considered to be at ```0``
        (the center of the input image).
    """
    if not torch.jit.is_scripting():
        if type(theta) is not Tensor and has_torch_function((theta,)):
            return handle_torch_function(
                affine_grid, (theta,), theta, size, align_corners=align_corners)
    if align_corners is None:
        warnings.warn("Default grid_sample and affine_grid behavior has changed "
                      "to align_corners=False since 1.3.0. Please specify "
                      "align_corners=True if the old behavior is desired. "
                      "See the documentation of grid_sample for details.")
        align_corners = False

    # enforce floating point dtype on theta
    if not theta.is_floating_point():
        raise ValueError("Expected theta to have floating point type, but got {}"
                         .format(theta.dtype))
    # check that shapes and sizes match
    if len(size) == 4:
        if theta.dim() != 3 or theta.shape[-2] != 2 or theta.shape[-1] != 3:
            raise ValueError("Expected a batch of 2D affine matrices of shape Nx2x3 "
                             "for size {}. Got {}.".format(size, theta.shape))
        spatial_size = size[-2:]  # spatial dimension sizes
    elif len(size) == 5:
        if theta.dim() != 3 or theta.shape[-2] != 3 or theta.shape[-1] != 4:
            raise ValueError("Expected a batch of 3D affine matrices of shape Nx3x4 "
                             "for size {}. Got {}.".format(size, theta.shape))
        spatial_size = size[-3:]  # spatial dimension sizes
    else:
        raise NotImplementedError("affine_grid only supports 4D and 5D sizes, "
                                  "for 2D and 3D affine transforms, respectively. "
                                  "Got size {}.".format(size))
    # check for empty span
    if align_corners and min(spatial_size) == 1:
        warnings.warn("Since version 1.3.0, affine_grid behavior has changed "
                      "for unit-size grids when align_corners=True. "
                      "This is not an intended use case of affine_grid. "
                      "See the documentation of affine_grid for details.")
    elif min(size) <= 0:
        raise ValueError("Expected non-zero, positive output size. Got {}"
                         .format(size))

    return torch.affine_grid_generator(theta, size, align_corners)


def _pad(input, pad, mode='constant', value=0):
    # type: (Tensor, List[int], str, float) -> Tensor
    r"""Pads tensor.

    Padding size:
        The padding size by which to pad some dimensions of :attr:`input`
        are described starting from the last dimension and moving forward.
        :math:`\left\lfloor\frac{\text{len(pad)}}{2}\right\rfloor` dimensions
        of ``input`` will be padded.
        For example, to pad only the last dimension of the input tensor, then
        :attr:`pad` has the form
        :math:`(\text{padding\_left}, \text{padding\_right})`;
        to pad the last 2 dimensions of the input tensor, then use
        :math:`(\text{padding\_left}, \text{padding\_right},`
        :math:`\text{padding\_top}, \text{padding\_bottom})`;
        to pad the last 3 dimensions, use
        :math:`(\text{padding\_left}, \text{padding\_right},`
        :math:`\text{padding\_top}, \text{padding\_bottom}`
        :math:`\text{padding\_front}, \text{padding\_back})`.

    Padding mode:
        See :class:`torch.nn.ConstantPad2d`, :class:`torch.nn.ReflectionPad2d`, and
        :class:`torch.nn.ReplicationPad2d` for concrete examples on how each of the
        padding modes works. Constant padding is implemented for arbitrary dimensions.
        Replicate padding is implemented for padding the last 3 dimensions of 5D input
        tensor, or the last 2 dimensions of 4D input tensor, or the last dimension of
        3D input tensor. Reflect padding is only implemented for padding the last 2
        dimensions of 4D input tensor, or the last dimension of 3D input tensor.

    Note:
        When using the CUDA backend, this operation may induce nondeterministic
        behaviour in its backward pass that is not easily switched off.
        Please see the notes on :doc:`/notes/randomness` for background.

    Args:
        input (Tensor): N-dimensional tensor
        pad (tuple): m-elements tuple, where
            :math:`\frac{m}{2} \leq` input dimensions and :math:`m` is even.
        mode: ``'constant'``, ``'reflect'``, ``'replicate'`` or ``'circular'``.
            Default: ``'constant'``
        value: fill value for ``'constant'`` padding. Default: ``0``

    Examples::

        >>> t4d = torch.empty(3, 3, 4, 2)
        >>> p1d = (1, 1) # pad last dim by 1 on each side
        >>> out = F.pad(t4d, p1d, "constant", 0)  # effectively zero padding
        >>> print(out.size())
        torch.Size([3, 3, 4, 4])
        >>> p2d = (1, 1, 2, 2) # pad last dim by (1, 1) and 2nd to last by (2, 2)
        >>> out = F.pad(t4d, p2d, "constant", 0)
        >>> print(out.size())
        torch.Size([3, 3, 8, 4])
        >>> t4d = torch.empty(3, 3, 4, 2)
        >>> p3d = (0, 1, 2, 1, 3, 3) # pad by (0, 1), (2, 1), and (3, 3)
        >>> out = F.pad(t4d, p3d, "constant", 0)
        >>> print(out.size())
        torch.Size([3, 9, 7, 3])

    """
    if not torch.jit.is_scripting():
        if type(input) is not Tensor and has_torch_function((input,)):
            return handle_torch_function(
                _pad, (input,), input, pad, mode=mode, value=value)
    assert len(pad) % 2 == 0, 'Padding length must be divisible by 2'
    assert len(pad) // 2 <= input.dim(), 'Padding length too large'
    if mode == 'constant':
        return _VF.constant_pad_nd(input, pad, value)
    else:
        assert value == 0, 'Padding mode "{}"" doesn\'t take in value argument'.format(mode)
        if input.dim() == 3:
            assert len(pad) == 2, '3D tensors expect 2 values for padding'
            if mode == 'reflect':
                return torch._C._nn.reflection_pad1d(input, pad)
            elif mode == 'replicate':
                return torch._C._nn.replication_pad1d(input, pad)
            elif mode == 'circular':
                return _pad_circular(input, pad)
            else:
                raise NotImplementedError

        elif input.dim() == 4:
            assert len(pad) == 4, '4D tensors expect 4 values for padding'
            if mode == 'reflect':
                return torch._C._nn.reflection_pad2d(input, pad)
            elif mode == 'replicate':
                return torch._C._nn.replication_pad2d(input, pad)
            elif mode == 'circular':
                return _pad_circular(input, pad)
            else:
                raise NotImplementedError

        elif input.dim() == 5:
            assert len(pad) == 6, '5D tensors expect 6 values for padding'
            if mode == 'reflect':
                raise NotImplementedError
            elif mode == 'replicate':
                return torch._C._nn.replication_pad3d(input, pad)
            elif mode == 'circular':
                return _pad_circular(input, pad)
            else:
                raise NotImplementedError
        else:
            raise NotImplementedError("Only 3D, 4D, 5D padding with non-constant padding are supported for now")

# We define this function as _pad because it takes an argument
# named pad, which clobbers the recursive reference to the pad
# function needed for __torch_function__ support
pad = _pad

# distance


def pairwise_distance(x1, x2, p=2., eps=1e-6, keepdim=False):
    # type: (Tensor, Tensor, float, float, bool) -> Tensor
    r"""
    See :class:`torch.nn.PairwiseDistance` for details
    """
    return torch.pairwise_distance(x1, x2, p, eps, keepdim)


pdist = _add_docstr(torch.pdist, r"""
pdist(input, p=2) -> Tensor

Computes the p-norm distance between every pair of row vectors in the input.
This is identical to the upper triangular portion, excluding the diagonal, of
`torch.norm(input[:, None] - input, dim=2, p=p)`. This function will be faster
if the rows are contiguous.

If input has shape :math:`N \times M` then the output will have shape
:math:`\frac{1}{2} N (N - 1)`.

This function is equivalent to `scipy.spatial.distance.pdist(input,
'minkowski', p=p)` if :math:`p \in (0, \infty)`. When :math:`p = 0` it is
equivalent to `scipy.spatial.distance.pdist(input, 'hamming') * M`.
When :math:`p = \infty`, the closest scipy function is
`scipy.spatial.distance.pdist(xn, lambda x, y: np.abs(x - y).max())`.

Args:
    input: input tensor of shape :math:`N \times M`.
    p: p value for the p-norm distance to calculate between each vector pair
        :math:`\in [0, \infty]`.
""")


cosine_similarity = _add_docstr(torch.cosine_similarity, r"""
cosine_similarity(x1, x2, dim=1, eps=1e-8) -> Tensor

Returns cosine similarity between x1 and x2, computed along dim.

.. math ::
    \text{similarity} = \dfrac{x_1 \cdot x_2}{\max(\Vert x_1 \Vert _2 \cdot \Vert x_2 \Vert _2, \epsilon)}

Args:
    x1 (Tensor): First input.
    x2 (Tensor): Second input (of size matching x1).
    dim (int, optional): Dimension of vectors. Default: 1
    eps (float, optional): Small value to avoid division by zero.
        Default: 1e-8

Shape:
    - Input: :math:`(\ast_1, D, \ast_2)` where D is at position `dim`.
    - Output: :math:`(\ast_1, \ast_2)` where 1 is at position `dim`.

Example::

    >>> input1 = torch.randn(100, 128)
    >>> input2 = torch.randn(100, 128)
    >>> output = F.cosine_similarity(input1, input2)
    >>> print(output)
""")


one_hot = _add_docstr(torch._C._nn.one_hot, r"""
one_hot(tensor, num_classes=-1) -> LongTensor

Takes LongTensor with index values of shape ``(*)`` and returns a tensor
of shape ``(*, num_classes)`` that have zeros everywhere except where the
index of last dimension matches the corresponding value of the input tensor,
in which case it will be 1.

See also `One-hot on Wikipedia`_ .

.. _One-hot on Wikipedia:
    https://en.wikipedia.org/wiki/One-hot

Arguments:
    tensor (LongTensor): class values of any shape.
    num_classes (int):  Total number of classes. If set to -1, the number
        of classes will be inferred as one greater than the largest class
        value in the input tensor.

Returns:
    LongTensor that has one more dimension with 1 values at the
    index of last dimension indicated by the input, and 0 everywhere
    else.

Examples:
    >>> F.one_hot(torch.arange(0, 5) % 3)
    tensor([[1, 0, 0],
            [0, 1, 0],
            [0, 0, 1],
            [1, 0, 0],
            [0, 1, 0]])
    >>> F.one_hot(torch.arange(0, 5) % 3, num_classes=5)
    tensor([[1, 0, 0, 0, 0],
            [0, 1, 0, 0, 0],
            [0, 0, 1, 0, 0],
            [1, 0, 0, 0, 0],
            [0, 1, 0, 0, 0]])
    >>> F.one_hot(torch.arange(0, 6).view(3,2) % 3)
    tensor([[[1, 0, 0],
             [0, 1, 0]],
            [[0, 0, 1],
             [1, 0, 0]],
            [[0, 1, 0],
             [0, 0, 1]]])
""")


def triplet_margin_loss(anchor, positive, negative, margin=1.0, p=2, eps=1e-6, swap=False, size_average=None,
                        reduce=None, reduction="mean"):
    # type: (Tensor, Tensor, Tensor, float, float, float, bool, Optional[bool], Optional[bool], str) -> Tensor
    r"""
    See :class:`~torch.nn.TripletMarginLoss` for details
    """
    if not torch.jit.is_scripting():
        tens_ops = (anchor, positive, negative)
        if any([type(t) is not Tensor for t in tens_ops]) and has_torch_function(tens_ops):
            return handle_torch_function(
                triplet_margin_loss, tens_ops, anchor, positive, negative, margin=margin,
                p=p, eps=eps, swap=swap, size_average=size_average, reduce=reduce,
                reduction=reduction)
    if size_average is not None or reduce is not None:
        reduction_enum = _Reduction.legacy_get_enum(size_average, reduce)
    else:
        reduction_enum = _Reduction.get_enum(reduction)
    return torch.triplet_margin_loss(anchor, positive, negative, margin, p, eps,
                                     swap, reduction_enum)


def normalize(input, p=2, dim=1, eps=1e-12, out=None):
    # type: (Tensor, float, int, float, Optional[Tensor]) -> Tensor
    r"""Performs :math:`L_p` normalization of inputs over specified dimension.

    For a tensor :attr:`input` of sizes :math:`(n_0, ..., n_{dim}, ..., n_k)`, each
    :math:`n_{dim}` -element vector :math:`v` along dimension :attr:`dim` is transformed as

    .. math::
        v = \frac{v}{\max(\lVert v \rVert_p, \epsilon)}.

    With the default arguments it uses the Euclidean norm over vectors along dimension :math:`1` for normalization.

    Args:
        input: input tensor of any shape
        p (float): the exponent value in the norm formulation. Default: 2
        dim (int): the dimension to reduce. Default: 1
        eps (float): small value to avoid division by zero. Default: 1e-12
        out (Tensor, optional): the output tensor. If :attr:`out` is used, this
                                operation won't be differentiable.
    """
    if not torch.jit.is_scripting():
        if type(input) is not Tensor and has_torch_function((input,)):
            return handle_torch_function(
                normalize, (input,), input, p=p, dim=dim, eps=eps, out=out)
    if out is None:
        denom = input.norm(p, dim, keepdim=True).clamp_min(eps).expand_as(input)
        return input / denom
    else:
        denom = input.norm(p, dim, keepdim=True).clamp_min_(eps).expand_as(input)
        return torch.div(input, denom, out=out)


def assert_int_or_pair(arg, arg_name, message):
    # type: (List[int], str, str) -> None
    assert isinstance(arg, int) or len(arg) == 2, message.format(arg_name)


def unfold(input, kernel_size, dilation=1, padding=0, stride=1):
    # type: (Tensor, BroadcastingList2[int], BroadcastingList2[int], BroadcastingList2[int], BroadcastingList2[int]) -> Tensor  # noqa
    r"""Extracts sliding local blocks from an batched input tensor.

    .. warning::
        Currently, only 4-D input tensors (batched image-like tensors) are
        supported.

    .. warning::

        More than one element of the unfolded tensor may refer to a single
        memory location. As a result, in-place operations (especially ones that
        are vectorized) may result in incorrect behavior. If you need to write
        to the tensor, please clone it first.


    See :class:`torch.nn.Unfold` for details
    """
    if not torch.jit.is_scripting():
        if type(input) is not Tensor and has_torch_function((input,)):
            return handle_torch_function(
                unfold, (input,), input, kernel_size, dilation=dilation,
                padding=padding, stride=stride)
    if input.dim() == 4:
        msg = '{} must be int or 2-tuple for 4D input'
        assert_int_or_pair(kernel_size, 'kernel_size', msg)
        assert_int_or_pair(dilation, 'dilation', msg)
        assert_int_or_pair(padding, 'padding', msg)
        assert_int_or_pair(stride, 'stride', msg)

        return torch._C._nn.im2col(input, _pair(kernel_size),
                                   _pair(dilation), _pair(padding), _pair(stride))
    else:
        raise NotImplementedError("Input Error: Only 4D input Tensors are supported (got {}D)".format(input.dim()))


def fold(input, output_size, kernel_size, dilation=1, padding=0, stride=1):
    # type: (Tensor, BroadcastingList2[int], BroadcastingList2[int], BroadcastingList2[int], BroadcastingList2[int], BroadcastingList2[int]) -> Tensor  # noqa
    r"""Combines an array of sliding local blocks into a large containing
    tensor.

    .. warning::
        Currently, only 3-D output tensors (unfolded batched image-like tensors) are
        supported.

    See :class:`torch.nn.Fold` for details
    """
    if not torch.jit.is_scripting():
        if type(input) is not Tensor and has_torch_function((input,)):
            return handle_torch_function(
                fold, (input,), input, output_size, kernel_size, dilation=dilation,
                padding=padding, stride=stride)
    if input.dim() == 3:
        msg = '{} must be int or 2-tuple for 3D input'
        assert_int_or_pair(output_size, 'output_size', msg)
        assert_int_or_pair(kernel_size, 'kernel_size', msg)
        assert_int_or_pair(dilation, 'dilation', msg)
        assert_int_or_pair(padding, 'padding', msg)
        assert_int_or_pair(stride, 'stride', msg)

        return torch._C._nn.col2im(input, _pair(output_size), _pair(kernel_size),
                                   _pair(dilation), _pair(padding), _pair(stride))
    else:
        raise NotImplementedError("Input Error: Only 3D input Tensors are supported (got {}D)".format(input.dim()))


def _pad_circular(input, padding):
    # type: (Tensor, List[int]) -> Tensor
    """Circularly pads tensor.

    Tensor values at the beginning are used to pad the end, and values at the
    end are used to pad the beginning. For example, consider a single dimension
    with values [0, 1, 2, 3]. With circular padding of (1, 1) it would be
    padded to [3, 0, 1, 2, 3, 0], and with padding (1, 2) it would be padded to
    [3, 0, 1, 2, 3, 0, 1]. If negative padding is applied then the ends of the
    tensor get removed. With circular padding of (-1, -1) the previous example
    would become [1, 2]. Circular padding of (-1, 1) would produce
    [1, 2, 3, 1].

    The first and second dimensions of the tensor are not padded.

    Args:
        input: Tensor with shape :math:`(N, C, D[, H, W])`.
        padding: Tuple containing the number of elements to pad each side of
            the tensor. The length of padding must be twice the number of
            paddable dimensions. For example, the length of padding should be 4
            for a tensor of shape :math:`(N, C, H, W)`, and the length should
            be 6 for a tensor of shape :math:`(N, C, D, H, W)`.

    Examples::

        >>> x = torch.tensor([[[[0, 1, 2], [3, 4, 5]]]])  # Create tensor
        >>> # Example 1
        >>> padding = (1, 1, 1, 1)
        >>> y = F.pad(x, padding, mode='circular')
        >>> print(y)
        tensor([[[[5, 3, 4, 5, 3],
                  [2, 0, 1, 2, 0],
                  [5, 3, 4, 5, 3],
                  [2, 0, 1, 2, 0]]]])
        >>> print(y.shape)
        torch.Size([1, 1, 4, 5])
        >>> # Example 2
        >>> padding = (1, 1, 2, 2)
        >>> z = F.pad(x, padding, mode='circular')
        >>> print(z)
        tensor([[[[2, 0, 1, 2, 0],
                  [5, 3, 4, 5, 3],
                  [2, 0, 1, 2, 0],
                  [5, 3, 4, 5, 3],
                  [2, 0, 1, 2, 0],
                  [5, 3, 4, 5, 3]]]])
        >>> print(z.shape)
        torch.Size([1, 1, 6, 5])
    """
    in_shape = input.shape
    paddable_shape = in_shape[2:]
    ndim = len(paddable_shape)

    for idx, size in enumerate(paddable_shape):
        # Only supports wrapping around once
        assert padding[-(idx * 2 + 1)] <= size, \
            "Padding value causes wrapping around more than once."
        assert padding[-(idx * 2 + 2)] <= size, \
            "Padding value causes wrapping around more than once."
        # Negative padding should not result in negative sizes
        assert padding[-(idx * 2 + 1)] + padding[-(idx * 2 + 2)] + size >= 0, \
            "Negative padding value is resulting in an empty dimension."

    # Get shape of padded tensor
    out_shape = in_shape[:2]
    for idx, size in enumerate(paddable_shape):
        out_shape += (size + padding[-(idx * 2 + 1)] + padding[-(idx * 2 + 2)],)

    out = torch.empty(out_shape, dtype=input.dtype, layout=input.layout,
                      device=input.device)

    # Put original array in padded array
    if ndim == 1:
        out_d0 = max(padding[-2], 0)
        out_d1 = out_shape[2] - max(padding[-1], 0)

        in_d0 = max(-padding[-2], 0)
        in_d1 = in_shape[2] - max(-padding[-1], 0)

        out[..., out_d0:out_d1] = input[..., in_d0:in_d1]
    elif ndim == 2:
        out_d0 = max(padding[-2], 0)
        out_d1 = out_shape[2] - max(padding[-1], 0)

        out_h0 = max(padding[-4], 0)
        out_h1 = out_shape[3] - max(padding[-3], 0)

        in_d0 = max(-padding[-2], 0)
        in_d1 = in_shape[2] - max(-padding[-1], 0)

        in_h0 = max(-padding[-4], 0)
        in_h1 = in_shape[3] - max(-padding[-3], 0)

        out[..., out_d0:out_d1, out_h0:out_h1] = \
            input[..., in_d0:in_d1, in_h0:in_h1]
    elif ndim == 3:
        out_d0 = max(padding[-2], 0)
        out_d1 = out_shape[2] - max(padding[-1], 0)

        out_h0 = max(padding[-4], 0)
        out_h1 = out_shape[3] - max(padding[-3], 0)

        out_w0 = max(padding[-6], 0)
        out_w1 = out_shape[4] - max(padding[-5], 0)

        in_d0 = max(-padding[-2], 0)
        in_d1 = in_shape[2] - max(-padding[-1], 0)

        in_h0 = max(-padding[-4], 0)
        in_h1 = in_shape[3] - max(-padding[-3], 0)

        in_w0 = max(-padding[-6], 0)
        in_w1 = in_shape[4] - max(-padding[-5], 0)

        out[..., out_d0:out_d1, out_h0:out_h1, out_w0:out_w1] = \
            input[..., in_d0:in_d1, in_h0:in_h1, in_w0:in_w1]

    # The following steps first pad the beginning of the tensor (left side),
    # and then pad the end of the tensor (right side).
    # Note: Corners will be written more than once when ndim > 1.

    # Only in cases where padding values are > 0 are when additional copying
    # is required.

    # Pad first dimension (depth)
    if padding[-2] > 0:
        i0 = out_shape[2] - padding[-2] - max(padding[-1], 0)
        i1 = out_shape[2] - max(padding[-1], 0)
        o0 = 0
        o1 = padding[-2]
        out[:, :, o0:o1] = out[:, :, i0:i1]
    if padding[-1] > 0:
        i0 = max(padding[-2], 0)
        i1 = max(padding[-2], 0) + padding[-1]
        o0 = out_shape[2] - padding[-1]
        o1 = out_shape[2]
        out[:, :, o0:o1] = out[:, :, i0:i1]

    # Pad second dimension (height)
    if len(padding) > 2:
        if padding[-4] > 0:
            i0 = out_shape[3] - padding[-4] - max(padding[-3], 0)
            i1 = out_shape[3] - max(padding[-3], 0)
            o0 = 0
            o1 = padding[-4]
            out[:, :, :, o0:o1] = \
                out[:, :, :, i0:i1]
        if padding[-3] > 0:
            i0 = max(padding[-4], 0)
            i1 = max(padding[-4], 0) + padding[-3]
            o0 = out_shape[3] - padding[-3]
            o1 = out_shape[3]
            out[:, :, :, o0:o1] = \
                out[:, :, :, i0:i1]

    # Pad third dimension (width)
    if len(padding) > 4:
        if padding[-6] > 0:
            i0 = out_shape[4] - padding[-6] - max(padding[-5], 0)
            i1 = out_shape[4] - max(padding[-5], 0)
            o0 = 0
            o1 = padding[-6]
            out[:, :, :, :, o0:o1] = \
                out[:, :, :, :, i0:i1]
        if padding[-5] > 0:
            i0 = max(padding[-6], 0)
            i1 = max(padding[-6], 0) + padding[-5]
            o0 = out_shape[4] - padding[-5]
            o1 = out_shape[4]
            out[:, :, :, :, o0:o1] = \
                out[:, :, :, :, i0:i1]

    return out


def multi_head_attention_forward(query: Tensor,
                                 key: Tensor,
                                 value: Tensor,
                                 embed_dim_to_check: int,
                                 num_heads: int,
                                 in_proj_weight: Tensor,
                                 in_proj_bias: Tensor,
                                 bias_k: Optional[Tensor],
                                 bias_v: Optional[Tensor],
                                 add_zero_attn: bool,
                                 dropout_p: float,
                                 out_proj_weight: Tensor,
                                 out_proj_bias: Tensor,
                                 training: bool = True,
                                 key_padding_mask: Optional[Tensor] = None,
                                 need_weights: bool = True,
                                 attn_mask: Optional[Tensor] = None,
                                 use_separate_proj_weight: bool = False,
                                 q_proj_weight: Optional[Tensor] = None,
                                 k_proj_weight: Optional[Tensor] = None,
                                 v_proj_weight: Optional[Tensor] = None,
                                 static_k: Optional[Tensor] = None,
                                 static_v: Optional[Tensor] = None
                                 ) -> Tuple[Tensor, Optional[Tensor]]:
    r"""
    Args:
        query, key, value: map a query and a set of key-value pairs to an output.
            See "Attention Is All You Need" for more details.
        embed_dim_to_check: total dimension of the model.
        num_heads: parallel attention heads.
        in_proj_weight, in_proj_bias: input projection weight and bias.
        bias_k, bias_v: bias of the key and value sequences to be added at dim=0.
        add_zero_attn: add a new batch of zeros to the key and
                       value sequences at dim=1.
        dropout_p: probability of an element to be zeroed.
        out_proj_weight, out_proj_bias: the output projection weight and bias.
        training: apply dropout if is ``True``.
        key_padding_mask: if provided, specified padding elements in the key will
            be ignored by the attention. This is an binary mask. When the value is True,
            the corresponding value on the attention layer will be filled with -inf.
        need_weights: output attn_output_weights.
        attn_mask: 2D or 3D mask that prevents attention to certain positions. A 2D mask will be broadcasted for all
            the batches while a 3D mask allows to specify a different mask for the entries of each batch.
        use_separate_proj_weight: the function accept the proj. weights for query, key,
            and value in different forms. If false, in_proj_weight will be used, which is
            a combination of q_proj_weight, k_proj_weight, v_proj_weight.
        q_proj_weight, k_proj_weight, v_proj_weight, in_proj_bias: input projection weight and bias.
        static_k, static_v: static key and value used for attention operators.


    Shape:
        Inputs:
        - query: :math:`(L, N, E)` where L is the target sequence length, N is the batch size, E is
          the embedding dimension.
        - key: :math:`(S, N, E)`, where S is the source sequence length, N is the batch size, E is
          the embedding dimension.
        - value: :math:`(S, N, E)` where S is the source sequence length, N is the batch size, E is
          the embedding dimension.
        - key_padding_mask: :math:`(N, S)` where N is the batch size, S is the source sequence length.
          If a ByteTensor is provided, the non-zero positions will be ignored while the zero positions
          will be unchanged. If a BoolTensor is provided, the positions with the
          value of ``True`` will be ignored while the position with the value of ``False`` will be unchanged.
        - attn_mask: 2D mask :math:`(L, S)` where L is the target sequence length, S is the source sequence length.
          3D mask :math:`(N*num_heads, L, S)` where N is the batch size, L is the target sequence length,
          S is the source sequence length. attn_mask ensures that position i is allowed to attend the unmasked
          positions. If a ByteTensor is provided, the non-zero positions are not allowed to attend
          while the zero positions will be unchanged. If a BoolTensor is provided, positions with ``True``
          are not allowed to attend while ``False`` values will be unchanged. If a FloatTensor
          is provided, it will be added to the attention weight.
        - static_k: :math:`(N*num_heads, S, E/num_heads)`, where S is the source sequence length,
          N is the batch size, E is the embedding dimension. E/num_heads is the head dimension.
        - static_v: :math:`(N*num_heads, S, E/num_heads)`, where S is the source sequence length,
          N is the batch size, E is the embedding dimension. E/num_heads is the head dimension.

        Outputs:
        - attn_output: :math:`(L, N, E)` where L is the target sequence length, N is the batch size,
          E is the embedding dimension.
        - attn_output_weights: :math:`(N, L, S)` where N is the batch size,
          L is the target sequence length, S is the source sequence length.
    """
    if not torch.jit.is_scripting():
        tens_ops = (query, key, value, in_proj_weight, in_proj_bias, bias_k, bias_v,
                    out_proj_weight, out_proj_bias)
        if any([type(t) is not Tensor for t in tens_ops]) and has_torch_function(tens_ops):
            return handle_torch_function(
                multi_head_attention_forward, tens_ops, query, key, value,
                embed_dim_to_check, num_heads, in_proj_weight, in_proj_bias,
                bias_k, bias_v, add_zero_attn, dropout_p, out_proj_weight,
                out_proj_bias, training=training, key_padding_mask=key_padding_mask,
                need_weights=need_weights, attn_mask=attn_mask,
                use_separate_proj_weight=use_separate_proj_weight,
                q_proj_weight=q_proj_weight, k_proj_weight=k_proj_weight,
                v_proj_weight=v_proj_weight, static_k=static_k, static_v=static_v)
    tgt_len, bsz, embed_dim = query.size()
    assert embed_dim == embed_dim_to_check
    # allow MHA to have different sizes for the feature dimension
    assert key.size(0) == value.size(0) and key.size(1) == value.size(1)

    head_dim = embed_dim // num_heads
    assert head_dim * num_heads == embed_dim, "embed_dim must be divisible by num_heads"
    scaling = float(head_dim) ** -0.5

    if not use_separate_proj_weight:
        if torch.equal(query, key) and torch.equal(key, value):
            # self-attention
            q, k, v = linear(query, in_proj_weight, in_proj_bias).chunk(3, dim=-1)

        elif torch.equal(key, value):
            # encoder-decoder attention
            # This is inline in_proj function with in_proj_weight and in_proj_bias
            _b = in_proj_bias
            _start = 0
            _end = embed_dim
            _w = in_proj_weight[_start:_end, :]
            if _b is not None:
                _b = _b[_start:_end]
            q = linear(query, _w, _b)

            if key is None:
                assert value is None
                k = None
                v = None
            else:

                # This is inline in_proj function with in_proj_weight and in_proj_bias
                _b = in_proj_bias
                _start = embed_dim
                _end = None
                _w = in_proj_weight[_start:, :]
                if _b is not None:
                    _b = _b[_start:]
                k, v = linear(key, _w, _b).chunk(2, dim=-1)

        else:
            # This is inline in_proj function with in_proj_weight and in_proj_bias
            _b = in_proj_bias
            _start = 0
            _end = embed_dim
            _w = in_proj_weight[_start:_end, :]
            if _b is not None:
                _b = _b[_start:_end]
            q = linear(query, _w, _b)

            # This is inline in_proj function with in_proj_weight and in_proj_bias
            _b = in_proj_bias
            _start = embed_dim
            _end = embed_dim * 2
            _w = in_proj_weight[_start:_end, :]
            if _b is not None:
                _b = _b[_start:_end]
            k = linear(key, _w, _b)

            # This is inline in_proj function with in_proj_weight and in_proj_bias
            _b = in_proj_bias
            _start = embed_dim * 2
            _end = None
            _w = in_proj_weight[_start:, :]
            if _b is not None:
                _b = _b[_start:]
            v = linear(value, _w, _b)
    else:
        q_proj_weight_non_opt = torch.jit._unwrap_optional(q_proj_weight)
        len1, len2 = q_proj_weight_non_opt.size()
        assert len1 == embed_dim and len2 == query.size(-1)

        k_proj_weight_non_opt = torch.jit._unwrap_optional(k_proj_weight)
        len1, len2 = k_proj_weight_non_opt.size()
        assert len1 == embed_dim and len2 == key.size(-1)

        v_proj_weight_non_opt = torch.jit._unwrap_optional(v_proj_weight)
        len1, len2 = v_proj_weight_non_opt.size()
        assert len1 == embed_dim and len2 == value.size(-1)

        if in_proj_bias is not None:
            q = linear(query, q_proj_weight_non_opt, in_proj_bias[0:embed_dim])
            k = linear(key, k_proj_weight_non_opt, in_proj_bias[embed_dim:(embed_dim * 2)])
            v = linear(value, v_proj_weight_non_opt, in_proj_bias[(embed_dim * 2):])
        else:
            q = linear(query, q_proj_weight_non_opt, in_proj_bias)
            k = linear(key, k_proj_weight_non_opt, in_proj_bias)
            v = linear(value, v_proj_weight_non_opt, in_proj_bias)
    q = q * scaling

    if attn_mask is not None:
        assert attn_mask.dtype == torch.float32 or attn_mask.dtype == torch.float64 or \
            attn_mask.dtype == torch.float16 or attn_mask.dtype == torch.uint8 or attn_mask.dtype == torch.bool, \
            'Only float, byte, and bool types are supported for attn_mask, not {}'.format(attn_mask.dtype)
        if attn_mask.dtype == torch.uint8:
            warnings.warn("Byte tensor for attn_mask in nn.MultiheadAttention is deprecated. Use bool tensor instead.")
            attn_mask = attn_mask.to(torch.bool)

        if attn_mask.dim() == 2:
            attn_mask = attn_mask.unsqueeze(0)
            if list(attn_mask.size()) != [1, query.size(0), key.size(0)]:
                raise RuntimeError('The size of the 2D attn_mask is not correct.')
        elif attn_mask.dim() == 3:
            if list(attn_mask.size()) != [bsz * num_heads, query.size(0), key.size(0)]:
                raise RuntimeError('The size of the 3D attn_mask is not correct.')
        else:
            raise RuntimeError("attn_mask's dimension {} is not supported".format(attn_mask.dim()))
        # attn_mask's dim is 3 now.

    # convert ByteTensor key_padding_mask to bool
    if key_padding_mask is not None and key_padding_mask.dtype == torch.uint8:
        warnings.warn("Byte tensor for key_padding_mask in nn.MultiheadAttention is deprecated. Use bool tensor instead.")
        key_padding_mask = key_padding_mask.to(torch.bool)

    if bias_k is not None and bias_v is not None:
        if static_k is None and static_v is None:
            k = torch.cat([k, bias_k.repeat(1, bsz, 1)])
            v = torch.cat([v, bias_v.repeat(1, bsz, 1)])
            if attn_mask is not None:
                attn_mask = pad(attn_mask, (0, 1))
            if key_padding_mask is not None:
                key_padding_mask = pad(key_padding_mask, (0, 1))
        else:
            assert static_k is None, "bias cannot be added to static key."
            assert static_v is None, "bias cannot be added to static value."
    else:
        assert bias_k is None
        assert bias_v is None

    q = q.contiguous().view(tgt_len, bsz * num_heads, head_dim).transpose(0, 1)
    if k is not None:
        k = k.contiguous().view(-1, bsz * num_heads, head_dim).transpose(0, 1)
    if v is not None:
        v = v.contiguous().view(-1, bsz * num_heads, head_dim).transpose(0, 1)

    if static_k is not None:
        assert static_k.size(0) == bsz * num_heads
        assert static_k.size(2) == head_dim
        k = static_k

    if static_v is not None:
        assert static_v.size(0) == bsz * num_heads
        assert static_v.size(2) == head_dim
        v = static_v

    src_len = k.size(1)

    if key_padding_mask is not None:
        assert key_padding_mask.size(0) == bsz
        assert key_padding_mask.size(1) == src_len

    if add_zero_attn:
        src_len += 1
        k = torch.cat([k, torch.zeros((k.size(0), 1) + k.size()[2:], dtype=k.dtype, device=k.device)], dim=1)
        v = torch.cat([v, torch.zeros((v.size(0), 1) + v.size()[2:], dtype=v.dtype, device=v.device)], dim=1)
        if attn_mask is not None:
            attn_mask = pad(attn_mask, (0, 1))
        if key_padding_mask is not None:
            key_padding_mask = pad(key_padding_mask, (0, 1))

    attn_output_weights = torch.bmm(q, k.transpose(1, 2))
    assert list(attn_output_weights.size()) == [bsz * num_heads, tgt_len, src_len]

    if attn_mask is not None:
        if attn_mask.dtype == torch.bool:
            attn_output_weights.masked_fill_(attn_mask, float('-inf'))
        else:
            attn_output_weights += attn_mask


    if key_padding_mask is not None:
        attn_output_weights = attn_output_weights.view(bsz, num_heads, tgt_len, src_len)
        attn_output_weights = attn_output_weights.masked_fill(
            key_padding_mask.unsqueeze(1).unsqueeze(2),
            float('-inf'),
        )
        attn_output_weights = attn_output_weights.view(bsz * num_heads, tgt_len, src_len)

    attn_output_weights = softmax(
        attn_output_weights, dim=-1)
    attn_output_weights = dropout(attn_output_weights, p=dropout_p, training=training)

    attn_output = torch.bmm(attn_output_weights, v)
    assert list(attn_output.size()) == [bsz * num_heads, tgt_len, head_dim]
    attn_output = attn_output.transpose(0, 1).contiguous().view(tgt_len, bsz, embed_dim)
    attn_output = linear(attn_output, out_proj_weight, out_proj_bias)

    if need_weights:
        # average attention weights over heads
        attn_output_weights = attn_output_weights.view(bsz, num_heads, tgt_len, src_len)
        return attn_output, attn_output_weights.sum(dim=1) / num_heads
    else:
        return attn_output, None<|MERGE_RESOLUTION|>--- conflicted
+++ resolved
@@ -2597,21 +2597,9 @@
                       stacklevel=2)
     if size_average is not None or reduce is not None:
         reduction = _Reduction.legacy_get_string(size_average, reduce)
-<<<<<<< HEAD
-    if target.requires_grad:
-        _Reduction.get_enum(reduction)  # throw an error if reduction is invalid
-        ret = _smooth_l1_loss(input, target, beta)
-        if reduction != 'none':
-            ret = torch.mean(ret) if reduction == 'mean' else torch.sum(ret)
-    else:
-        expanded_input, expanded_target = torch.broadcast_tensors(input, target)
-        ret = torch._C._nn.smooth_l1_loss(expanded_input, expanded_target, _Reduction.get_enum(reduction), beta)
-    return ret
-=======
 
     expanded_input, expanded_target = torch.broadcast_tensors(input, target)
-    return torch._C._nn.smooth_l1_loss(expanded_input, expanded_target, _Reduction.get_enum(reduction))
->>>>>>> c68a99bd
+    return torch._C._nn.smooth_l1_loss(expanded_input, expanded_target, _Reduction.get_enum(reduction), beta)
 
 
 def l1_loss(input, target, size_average=None, reduce=None, reduction='mean'):
