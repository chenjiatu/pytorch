import torch
from . import functional as F
from .optimizer import Optimizer


class Adam(Optimizer):
    r"""Implements Adam algorithm.

    It has been proposed in `Adam: A Method for Stochastic Optimization`_.
    The implementation of the L2 penalty follows changes proposed in
    `Decoupled Weight Decay Regularization`_.

    Arguments:
        params (iterable): iterable of parameters to optimize or dicts defining
            parameter groups
        lr (float, optional): learning rate (default: 1e-3)
        betas (Tuple[float, float], optional): coefficients used for computing
            running averages of gradient and its square (default: (0.9, 0.999))
        eps (float, optional): term added to the denominator to improve
            numerical stability (default: 1e-8)
        weight_decay (float, optional): weight decay (L2 penalty) (default: 0)
        amsgrad (boolean, optional): whether to use the AMSGrad variant of this
            algorithm from the paper `On the Convergence of Adam and Beyond`_
            (default: False)

    .. _Adam\: A Method for Stochastic Optimization:
        https://arxiv.org/abs/1412.6980
    .. _Decoupled Weight Decay Regularization:
        https://arxiv.org/abs/1711.05101
    .. _On the Convergence of Adam and Beyond:
        https://openreview.net/forum?id=ryQu7f-RZ
    """

    def __init__(self, params, lr=1e-3, betas=(0.9, 0.999), eps=1e-8,
                 weight_decay=0, amsgrad=False):
        if not 0.0 <= lr:
            raise ValueError("Invalid learning rate: {}".format(lr))
        if not 0.0 <= eps:
            raise ValueError("Invalid epsilon value: {}".format(eps))
        if not 0.0 <= betas[0] < 1.0:
            raise ValueError("Invalid beta parameter at index 0: {}".format(betas[0]))
        if not 0.0 <= betas[1] < 1.0:
            raise ValueError("Invalid beta parameter at index 1: {}".format(betas[1]))
        if not 0.0 <= weight_decay:
            raise ValueError("Invalid weight_decay value: {}".format(weight_decay))
        defaults = dict(lr=lr, betas=betas, eps=eps,
                        weight_decay=weight_decay, amsgrad=amsgrad)
        super(Adam, self).__init__(params, defaults)

        # State initialization
        for group in self.param_groups:
            for p in group['params']:
                state = self.state[p]
                state['step'] = 0
                # Exponential moving average of gradient values
                state['exp_avg'] = torch.zeros_like(p, memory_format=torch.preserve_format)
                # Exponential moving average of squared gradient values
                state['exp_avg_sq'] = torch.zeros_like(p, memory_format=torch.preserve_format)
                if group['amsgrad']:
                    # Maintains max of all exp. moving avg. of sq. grad. values
                    state['max_exp_avg_sq'] = torch.zeros_like(p, memory_format=torch.preserve_format)


    def __setstate__(self, state):
        super(Adam, self).__setstate__(state)
        for group in self.param_groups:
            group.setdefault('amsgrad', False)

    @torch.no_grad()
    def step(self, closure=None):
        """Performs a single optimization step.

        Arguments:
            closure (callable, optional): A closure that reevaluates the model
                and returns the loss.
        """
        loss = None
        if closure is not None:
            with torch.enable_grad():
                loss = closure()

        for group in self.param_groups:
            params_with_grad = []
            grads = []
            exp_avgs = []
            exp_avg_sqs = []
            state_sums = []
            max_exp_avg_sqs = []
            state_step = 0

            for p in group['params']:
                if p.grad is not None:
                    params_with_grad.append(p)
                    if p.grad.is_sparse:
                        raise RuntimeError('Adam does not support sparse gradients, please consider SparseAdam instead')
                    grads.append(p.grad)
                    state = self.state[p]
                    exp_avgs.append(state['exp_avg'])
                    exp_avg_sqs.append(state['exp_avg_sq'])

                    if group['amsgrad']:
                        max_exp_avg_sqs.append(state['max_exp_avg_sq'])

                    # update the steps for each param group update
                    state['step'] += 1
                    # record the step that associate with the param group
                    state_step = state['step']

                beta1, beta2 = group['betas']

<<<<<<< HEAD
                F.adam(params_with_grad,
                       grads,
                       exp_avgs,
                       exp_avg_sqs,
                       max_exp_avg_sqs,
                       group['amsgrad'],
                       beta1,
                       beta2,
                       state_step,
                       group['lr'],
                       group['weight_decay'],
                       group['eps']
                       )
                # amsgrad = group['amsgrad']

                # state = self.state[p]

                # exp_avg, exp_avg_sq = state['exp_avg'], state['exp_avg_sq']
                # if amsgrad:
                #     max_exp_avg_sq = state['max_exp_avg_sq']

                # state['step'] += 1
                # bias_correction1 = 1 - beta1 ** state['step']
                # bias_correction2 = 1 - beta2 ** state['step']

                # if group['weight_decay'] != 0:
                #     grad = grad.add(p, alpha=group['weight_decay'])

                # # Decay the first and second moment running average coefficient
                # exp_avg.mul_(beta1).add_(grad, alpha=1 - beta1)
                # exp_avg_sq.mul_(beta2).addcmul_(grad, grad, value=1 - beta2)
                # if amsgrad:
                #     # Maintains the maximum of all 2nd moment running avg. till now
                #     torch.max(max_exp_avg_sq, exp_avg_sq, out=max_exp_avg_sq)
                #     # Use the max. for normalizing running avg. of gradient
                #     denom = (max_exp_avg_sq.sqrt() / math.sqrt(bias_correction2)).add_(group['eps'])
                # else:
                #     denom = (exp_avg_sq.sqrt() / math.sqrt(bias_correction2)).add_(group['eps'])

                # step_size = group['lr'] / bias_correction1

                # p.addcdiv_(exp_avg, denom, value=-step_size)
=======
                state['step'] += 1
                bias_correction1 = 1 - beta1 ** state['step']
                bias_correction2 = 1 - beta2 ** state['step']

                if group['weight_decay'] != 0:
                    grad = grad.add(p, alpha=group['weight_decay'])

                # Decay the first and second moment running average coefficient
                exp_avg.mul_(beta1).add_(grad, alpha=1 - beta1)
                exp_avg_sq.mul_(beta2).addcmul_(grad, grad, value=1 - beta2)
                if amsgrad:
                    # Maintains the maximum of all 2nd moment running avg. till now
                    torch.maximum(max_exp_avg_sq, exp_avg_sq, out=max_exp_avg_sq)
                    # Use the max. for normalizing running avg. of gradient
                    denom = (max_exp_avg_sq.sqrt() / math.sqrt(bias_correction2)).add_(group['eps'])
                else:
                    denom = (exp_avg_sq.sqrt() / math.sqrt(bias_correction2)).add_(group['eps'])

                step_size = group['lr'] / bias_correction1

                p.addcdiv_(exp_avg, denom, value=-step_size)
>>>>>>> ead8b962

        return loss<|MERGE_RESOLUTION|>--- conflicted
+++ resolved
@@ -108,7 +108,6 @@
 
                 beta1, beta2 = group['betas']
 
-<<<<<<< HEAD
                 F.adam(params_with_grad,
                        grads,
                        exp_avgs,
@@ -122,57 +121,4 @@
                        group['weight_decay'],
                        group['eps']
                        )
-                # amsgrad = group['amsgrad']
-
-                # state = self.state[p]
-
-                # exp_avg, exp_avg_sq = state['exp_avg'], state['exp_avg_sq']
-                # if amsgrad:
-                #     max_exp_avg_sq = state['max_exp_avg_sq']
-
-                # state['step'] += 1
-                # bias_correction1 = 1 - beta1 ** state['step']
-                # bias_correction2 = 1 - beta2 ** state['step']
-
-                # if group['weight_decay'] != 0:
-                #     grad = grad.add(p, alpha=group['weight_decay'])
-
-                # # Decay the first and second moment running average coefficient
-                # exp_avg.mul_(beta1).add_(grad, alpha=1 - beta1)
-                # exp_avg_sq.mul_(beta2).addcmul_(grad, grad, value=1 - beta2)
-                # if amsgrad:
-                #     # Maintains the maximum of all 2nd moment running avg. till now
-                #     torch.max(max_exp_avg_sq, exp_avg_sq, out=max_exp_avg_sq)
-                #     # Use the max. for normalizing running avg. of gradient
-                #     denom = (max_exp_avg_sq.sqrt() / math.sqrt(bias_correction2)).add_(group['eps'])
-                # else:
-                #     denom = (exp_avg_sq.sqrt() / math.sqrt(bias_correction2)).add_(group['eps'])
-
-                # step_size = group['lr'] / bias_correction1
-
-                # p.addcdiv_(exp_avg, denom, value=-step_size)
-=======
-                state['step'] += 1
-                bias_correction1 = 1 - beta1 ** state['step']
-                bias_correction2 = 1 - beta2 ** state['step']
-
-                if group['weight_decay'] != 0:
-                    grad = grad.add(p, alpha=group['weight_decay'])
-
-                # Decay the first and second moment running average coefficient
-                exp_avg.mul_(beta1).add_(grad, alpha=1 - beta1)
-                exp_avg_sq.mul_(beta2).addcmul_(grad, grad, value=1 - beta2)
-                if amsgrad:
-                    # Maintains the maximum of all 2nd moment running avg. till now
-                    torch.maximum(max_exp_avg_sq, exp_avg_sq, out=max_exp_avg_sq)
-                    # Use the max. for normalizing running avg. of gradient
-                    denom = (max_exp_avg_sq.sqrt() / math.sqrt(bias_correction2)).add_(group['eps'])
-                else:
-                    denom = (exp_avg_sq.sqrt() / math.sqrt(bias_correction2)).add_(group['eps'])
-
-                step_size = group['lr'] / bias_correction1
-
-                p.addcdiv_(exp_avg, denom, value=-step_size)
->>>>>>> ead8b962
-
         return loss