--- conflicted
+++ resolved
@@ -216,13 +216,6 @@
         # match the patterns that will get quantized
         matches = self._find_matches(model.graph, self.modules, self.patterns)
 
-        # add custom module instances to the match result
-        for node in model.graph.nodes:
-            if node.op == 'call_module' and \
-               is_custom_module_class(type(self.modules[node.target])):
-                custom_module_qconfig = self.qconfig_map[node.name]
-                matches[node.name] = (node, [node], CustomModule(self, node), custom_module_qconfig)
-
         # find _inputs_ to matched nodes that are not quantized, these
         # have to be quantized, which requires measuring stats,
         # initialize an DefaultQuant object for each
@@ -236,15 +229,6 @@
 
         def load_arg(a):
             return map_arg(a, lambda node: env[node.name])
-
-        def insert_observer(node, observer, device):
-            observer_name = get_new_observer_name(model)
-            setattr(model, observer_name, observer)
-            self.activation_post_process_map[node.name] = observer
-            env[node.name] = observed_graph.create_node('call_module', observer_name, (load_arg(node),), {})
-            observed_node_names_set.add(node.name)
-            if device:
-                getattr(model, observer_name).to(device)
 
         for node in model.graph.nodes:
             if node.name in observed_node_names_set:
@@ -259,17 +243,6 @@
                 if qconfig is None:
                     continue
 
-<<<<<<< HEAD
-                if isinstance(obj, CustomModule):
-                    custom_module = self.modules[node.target]
-                    observed_custom_module_class = \
-                        get_observed_custom_module_class(type(custom_module))
-                    observed_custom_module = \
-                        observed_custom_module_class.from_float(custom_module)
-                    mark_observed_custom_module(observed_custom_module, type(custom_module))
-                    parent_name, name = _parent_name(node.target)
-                    setattr(self.modules[parent_name], name, observed_custom_module)
-=======
                 def insert_observer(node, observer, device):
                     get_new_observer_name = get_new_attr_name_with_prefix(prefix)
                     observer_name = get_new_observer_name(model)
@@ -279,7 +252,16 @@
                     observed_node_names_set.add(node.name)
                     if device:
                         getattr(model, observer_name).to(device)
->>>>>>> 81bb19c9
+
+                if isinstance(obj, CustomModuleQuantizeHandler):
+                    custom_module = self.modules[node.target]
+                    observed_custom_module_class = \
+                        get_observed_custom_module_class(type(custom_module))
+                    observed_custom_module = \
+                        observed_custom_module_class.from_float(custom_module)
+                    mark_observed_custom_module(observed_custom_module, type(custom_module))
+                    parent_name, name = _parent_name(node.target)
+                    setattr(self.modules[parent_name], name, observed_custom_module)
 
                 # don't need to insert observer for output in dynamic quantization
                 if self.is_dynamic_quant:
@@ -392,13 +374,6 @@
         self.modules = dict(model.named_modules())
 
         matches = self._find_matches(model.graph, self.modules, self.patterns)
-
-        # add custom module instances to the match result
-        for node in model.graph.nodes:
-            if node.op == 'call_module' and \
-               is_observed_custom_module(self.modules[node.target]):
-                custom_module_qconfig = self.qconfig_map[node.name]
-                matches[node.name] = (node, [node], CustomModule(self, node), custom_module_qconfig)
 
         quants = self._find_quants(model.graph, matches)
         self.quantized_graph = Graph()
@@ -664,6 +639,15 @@
                             all_matched.add(n.name)
                         # break after finding the first match
                         break
+
+        # add custom module instances to the match result
+        for node in graph.nodes:
+            if node.op == 'call_module' and \
+               (is_custom_module_class(type(self.modules[node.target])) or \
+                is_observed_custom_module(self.modules[node.target])):
+                custom_module_qconfig = self.qconfig_map[node.name]
+                match_map[node.name] = (node, [node], CustomModuleQuantizeHandler(self, node), custom_module_qconfig)
+
         return match_map
 
     def _find_quants(self, graph, matches):
