--- conflicted
+++ resolved
@@ -1031,15 +1031,11 @@
 
         'function_registrations': list(mapMaybe(
             compute_type_method(None, target=Target.REGISTRATION, op_registration_whitelist=op_registration_whitelist),
-<<<<<<< HEAD
             native_functions)),
-=======
-            native_functions)) if not options.per_op_registration else [],
 
         'math_function_registrations': list(mapMaybe(
             compute_type_method('Math', target=Target.REGISTRATION, op_registration_whitelist=op_registration_whitelist),
-            native_functions)) if not options.per_op_registration else [],
->>>>>>> 99242eca
+            native_functions)),
     })
     cpu_fm.write('Functions.h', lambda: {
         'function_declarations': list(mapMaybe(compute_function(target=Target.DECLARATION), native_functions)),
