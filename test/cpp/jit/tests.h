#pragma once

/**
 * See README.md for instructions on how to add a new test.
 */
#include <c10/macros/Export.h>
#include <torch/csrc/WindowsTorchApiMacro.h>

namespace torch {
namespace jit {
#define TH_FORALL_TESTS(_)                        \
  _(ADFormulas)                                   \
  _(Attributes)                                   \
  _(Blocks)                                       \
  _(CallStack)                                    \
  _(CallStackCaching)                             \
  _(CodeTemplate)                                 \
  _(ControlFlow)                                  \
  _(CreateAutodiffSubgraphs)                      \
  _(CustomOperators)                              \
  _(CustomOperatorAliasing)                       \
  _(TemplatedOperatorCreator)                     \
  _(IValueKWargs)                                 \
  _(CustomFusion)                                 \
  _(SchemaMatching)                               \
  _(Differentiate)                                \
  _(DifferentiateWithRequiresGrad)                \
  _(FromQualString)                               \
  _(InternedStrings)                              \
  _(PassManagement)                               \
  _(Proto)                                        \
  _(RegisterFusionCachesKernel)                   \
  _(SchemaParser)                                 \
  _(TopologicalIndex)                             \
  _(SubgraphUtils)                                \
  _(SubgraphUtilsVmap)                            \
<<<<<<< HEAD
  _(AliasAnalysis)                                \
  _(ContainerAliasing)                            \
  _(AliasRegistration)                            \
  _(AliasMoveAtenListOp)                          \
  _(WriteTracking)                                \
  _(Wildcards)                                    \
  _(MemoryDAG)                                    \
=======
>>>>>>> dfb8f2d5
  _(IRParser)                                     \
  _(ConstantPooling)                              \
  _(CleanUpPasses)                                \
  _(THNNConv)                                     \
  _(ATenNativeBatchNorm)                          \
  _(NoneSchemaMatch)                              \
  _(ClassParser)                                  \
  _(UnifyTypes)                                   \
  _(Profiler)                                     \
  _(FallbackGraphs)                               \
  _(InsertAndEliminateRedundantGuards)            \
  _(LoopPeeler)                                   \
  _(InsertBailOuts)                               \
  _(PeepholeOptimize)                             \
  _(RecordFunction)                               \
  _(ThreadLocalDebugInfo)                         \
  _(SubgraphMatching)                             \
  _(SubgraphRewriter)                             \
  _(ModuleClone)                                  \
  _(ModuleConstant)                               \
  _(ModuleParameter)                              \
  _(ModuleCopy)                                   \
  _(ModuleDeepcopy)                               \
  _(ModuleDeepcopyString)                         \
  _(ModuleDeepcopyAliasing)                       \
  _(ModuleDefine)                                 \
  _(QualifiedName)                                \
  _(ClassImport)                                  \
  _(ScriptObject)                                 \
  _(ExtraFilesHookPreference)                     \
  _(SaveExtraFilesHook)                           \
  _(TypeTags)                                     \
  _(DCE)                                          \
  _(CustomFusionNestedBlocks)                     \
  _(ClassDerive)                                  \
  _(SaveLoadTorchbind)                            \
  _(ModuleInterfaceSerialization)                 \
  _(ModuleCloneWithModuleInterface)               \
  _(ClassTypeAddRemoveAttr)                       \
  _(Inliner)                                      \
  _(LiteInterpreterAdd)                           \
  _(LiteInterpreterConv)                          \
  _(LiteInterpreterInline)                        \
  _(LiteInterpreterTuple)                         \
  _(LiteInterpreterUpsampleNearest2d)             \
  _(CommonAncestor)                               \
  _(AutogradSymbols)                              \
  _(DefaultArgTypeHinting)                        \
  _(Futures)                                      \
  _(TLSFutureCallbacks)                           \
  _(MobileTypeParser)                             \
  _(LiteInterpreterBuiltinFunction)               \
  _(LiteInterpreterPrim)                          \
  _(LiteInterpreterLoadOrigJit)                   \
  _(LiteInterpreterWrongMethodName)               \
  _(LiteInterpreterParams)                        \
  _(LiteInterpreterSetState)                      \
  _(LiteInterpreterModuleInfoBasic)               \
  _(LiteInterpreterNotSavingModuleInfo)           \
  _(LiteInterpreterOneSubmoduleModuleInfo)        \
  _(LiteInterpreterTwoSubmodulesModuleInfo)       \
  _(LiteInterpreterSequentialModuleInfo)          \
  _(LiteInterpreterHierarchyModuleInfo)           \
  _(LiteInterpreterDuplicatedClassTypeModuleInfo) \
  _(LiteInterpreterEval)                          \
  _(TorchbindIValueAPI)                           \
  _(LiteInterpreterDict)                          \
  _(LiteInterpreterFindAndRunMethod)              \
  _(LiteInterpreterFindWrongMethodName)           \
  _(MobileNamedParameters)                        \
  _(MobileSaveLoadData)                           \
  _(MobileSaveLoadParameters)                     \
  _(MobileSaveLoadParametersEmpty)                \
  _(LiteSGD)                                      \
  _(LiteSequentialSampler)                        \
  _(FusionAliasing)

#if defined(USE_CUDA)
#define TH_FORALL_TESTS_CUDA(_)                     \
  _(ArgumentSpec)                                   \
  _(CompleteArgumentSpec)                           \
  _(Fusion)                                         \
  _(GraphExecutor)                                  \
  _(ModuleConversion)                               \
  _(Interp)                                         \
  _(TypeCheck)                                      \
  _(GPU_IrGraphGenerator)                           \
  _(GPU_FusionDispatch)                             \
  _(GPU_FusionClear)                                \
  _(GPU_FusionCopy)                                 \
  _(GPU_FusionMove)                                 \
  _(GPU_FusionSimpleArith)                          \
  _(GPU_FusionExprEvalConstants)                    \
  _(GPU_FusionExprEvalBindings)                     \
  _(GPU_FusionExprEvalBasic)                        \
  _(GPU_FusionExprEvalComplex)                      \
  _(GPU_FusionExprEvalPostLower)                    \
  _(GPU_FusionSimpleTypePromote)                    \
  _(GPU_FusionMutator)                              \
  _(GPU_FusionRegister)                             \
  _(GPU_FusionTopoSort)                             \
  _(GPU_FusionTensor)                               \
  _(GPU_FusionFilterVals)                           \
  _(GPU_FusionTVSplit)                              \
  _(GPU_FusionTVMerge)                              \
  _(GPU_FusionTVReorder)                            \
  _(GPU_FusionEquality)                             \
  _(GPU_FusionParser)                               \
  _(GPU_FusionDependency)                           \
  _(GPU_FusionCodeGen)                              \
  _(GPU_FusionCodeGen2)                             \
  _(GPU_FusionSimplePWise)                          \
  _(GPU_FusionExecKernel)                           \
  _(GPU_FusionForLoop)                              \
  _(GPU_FusionLoopUnroll)                           \
  _(GPU_FusionUnaryOps)                             \
  _(GPU_FusionBinaryOps)                            \
  _(GPU_FusionTernaryOps)                           \
  _(GPU_FusionCompoundOps)                          \
  _(GPU_FusionCastOps)                              \
  _(GPU_FusionAdvancedComputeAt)                    \
  _(GPU_FusionScalarInputs)                         \
  _(GPU_FusionRFactorReplay)                        \
  _(GPU_FusionReduction)                            \
  _(GPU_FusionReduction2)                           \
  _(GPU_FusionReduction3)                           \
  _(GPU_FusionReduction4)                           \
  _(GPU_FusionReduction5)                           \
  _(GPU_FusionReductionTFT)                         \
  _(GPU_FusionSimpleBCast)                          \
  _(GPU_FusionComplexBCast)                         \
  _(GPU_FusionAdvancedIndexing)                     \
  _(GPU_FusionSimpleGemm)                           \
  _(GPU_FusionSoftmax1D)                            \
  _(GPU_FusionSoftmax1DNormalized)                  \
  _(GPU_FusionSoftmax3D)                            \
  _(GPU_FusionSoftmax3DNormalized)                  \
  _(GPU_FusionSoftmaxComputeAt)                     \
  _(GPU_FusionGridReduction1)                       \
  _(GPU_FusionGridReduction2)                       \
  _(GPU_FusionGridReduction3dim1)                   \
  _(GPU_FusionGridReduction3dim0)                   \
  _(GPU_FusionGridReduction4)                       \
  _(GPU_FusionGridReduction5)                       \
  _(GPU_FusionGridReduction6)                       \
  _(GPU_FusionNonRedAxisBind)                       \
  _(GPU_FusionBCastInnerDim)                        \
  _(GPU_FusionBCastReduce)                          \
  _(GPU_FusionSplitBCast)                           \
  _(GPU_FusionComputeAtExprOrder)                   \
  _(GPU_FusionZeroDimComputeAt)                     \
  _(GPU_FusionZeroDimBroadcast)                     \
  _(GPU_FusionZeroDimReduction)                     \
  _(GPU_FusionReductionMultiConsumer)               \
  _(GPU_FusionBCastAfterReduce)                     \
  _(GPU_FusionReductionScheduler)                   \
  _(GPU_FusionReductionSchedulerMultiDimNonFastest) \
  _(GPU_FusionReductionSchedulerMultiDimFastest)    \
  _(GPU_FusionReductionSchedulerDimShmoo)           \
  _(GPU_FusionCacheBefore)                          \
  _(GPU_FusionCacheAfter)                           \
  _(GPU_FusionCacheIndirect)                        \
  _(GPU_FusionCacheBcast)                           \
  _(GPU_FusionCacheComplex)                         \
  _(GPU_FusionCacheMultiConsumer)                   \
  _(GPU_FusionSmem)                                 \
  _(GPU_FusionSmemReduce)                           \
  _(GPU_FusionSmemBlockGemm)                        \
  _(GPU_FusionSmemBlockGemmCache)                   \
  _(GPU_FusionConstCheck)                           \
  _(GPU_FusionSymbolicReduction)                    \
  _(GPU_FusionUnrollWithAlloc)                      \
  _(GPU_FusionIsZeroInt)                            \
  _(GPU_FusionIsOneInt)                             \
  _(GPU_FusionComputeAtNonterminatingOutput)        \
  _(GPU_FusionTraversalOrder1)                      \
  _(GPU_FusionTraversalOrder2)                      \
  _(GPU_FusionTraversalOrder3)                      \
  _(GPU_FusionTraversalOrder4)                      \
  _(GPU_FusionTraversalOrder5)                      \
  _(GPU_FusionTraversalOrder6)                      \
  _(GPU_FusionTraversalOrder7)                      \
  _(GPU_FusionBranches)                             \
  _(GPU_FusionThreadPredicate)
#else
#define TH_FORALL_TESTS_CUDA(_) \
  _(ArgumentSpec)               \
  _(CompleteArgumentSpec)       \
  _(Fusion)                     \
  _(GraphExecutor)              \
  _(ModuleConversion)           \
  _(Interp)                     \
  _(TypeCheck)
#endif

#define DECLARE_JIT_TEST(name) void test##name();
TH_FORALL_TESTS(DECLARE_JIT_TEST)
TH_FORALL_TESTS_CUDA(DECLARE_JIT_TEST)
#undef DECLARE_JIT_TEST

// This test is special since it requires prior setup in python.
// So it is not part of the general test list (which is shared between the gtest
// and python test runners), but is instead invoked manually by the
// torch_python_test.cpp
void testEvalModeForLoadedModule();
void testSerializationInterop();
void testTorchSaveError();

} // namespace jit
} // namespace torch<|MERGE_RESOLUTION|>--- conflicted
+++ resolved
@@ -34,16 +34,6 @@
   _(TopologicalIndex)                             \
   _(SubgraphUtils)                                \
   _(SubgraphUtilsVmap)                            \
-<<<<<<< HEAD
-  _(AliasAnalysis)                                \
-  _(ContainerAliasing)                            \
-  _(AliasRegistration)                            \
-  _(AliasMoveAtenListOp)                          \
-  _(WriteTracking)                                \
-  _(Wildcards)                                    \
-  _(MemoryDAG)                                    \
-=======
->>>>>>> dfb8f2d5
   _(IRParser)                                     \
   _(ConstantPooling)                              \
   _(CleanUpPasses)                                \
